--- conflicted
+++ resolved
@@ -131,24 +131,6 @@
   private void opWriteBlock(DataInputStream in) throws IOException {
     final OpWriteBlockProto proto = OpWriteBlockProto.parseFrom(vintPrefixed(in));
     final DatanodeInfo[] targets = PBHelper.convert(proto.getTargetsList());
-<<<<<<< HEAD
-    writeBlock(PBHelper.convert(proto.getHeader().getBaseHeader().getBlock()),
-        PBHelper.convertStorageType(proto.getStorageType()),
-        PBHelper.convert(proto.getHeader().getBaseHeader().getToken()),
-        proto.getHeader().getClientName(),
-        targets,
-        PBHelper.convertStorageTypes(proto.getTargetStorageTypesList(), targets.length),
-        PBHelper.convert(proto.getSource()),
-        fromProto(proto.getStage()),
-        proto.getPipelineSize(),
-        proto.getMinBytesRcvd(), proto.getMaxBytesRcvd(),
-        proto.getLatestGenerationStamp(),
-        fromProto(proto.getRequestedChecksum()),
-        (proto.hasCachingStrategy() ?
-            getCachingStrategy(proto.getCachingStrategy()) :
-          CachingStrategy.newDefaultStrategy()),
-        (proto.hasAllowLazyPersist() ? proto.getAllowLazyPersist() : false));
-=======
     TraceScope traceScope = continueTraceSpan(proto.getHeader(),
         proto.getClass().getSimpleName());
     try {
@@ -166,11 +148,11 @@
           fromProto(proto.getRequestedChecksum()),
           (proto.hasCachingStrategy() ?
               getCachingStrategy(proto.getCachingStrategy()) :
-            CachingStrategy.newDefaultStrategy()));
-     } finally {
-      if (traceScope != null) traceScope.close();
-     }
->>>>>>> ffdb7eb3
+            CachingStrategy.newDefaultStrategy()),
+          (proto.hasAllowLazyPersist() ? proto.getAllowLazyPersist() : false));
+    } finally {
+     if (traceScope != null) traceScope.close();
+    }
   }
 
   /** Receive {@link Op#TRANSFER_BLOCK} */
