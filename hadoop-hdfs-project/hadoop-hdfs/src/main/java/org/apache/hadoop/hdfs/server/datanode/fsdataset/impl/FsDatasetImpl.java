/**
 * Licensed to the Apache Software Foundation (ASF) under one
 * or more contributor license agreements.  See the NOTICE file
 * distributed with this work for additional information
 * regarding copyright ownership.  The ASF licenses this file
 * to you under the Apache License, Version 2.0 (the
 * "License"); you may not use this file except in compliance
 * with the License.  You may obtain a copy of the License at
 *
 *     http://www.apache.org/licenses/LICENSE-2.0
 *
 * Unless required by applicable law or agreed to in writing, software
 * distributed under the License is distributed on an "AS IS" BASIS,
 * WITHOUT WARRANTIES OR CONDITIONS OF ANY KIND, either express or implied.
 * See the License for the specific language governing permissions and
 * limitations under the License.
 */
package org.apache.hadoop.hdfs.server.datanode.fsdataset.impl;

import java.io.BufferedOutputStream;
import java.io.DataOutputStream;
import java.io.EOFException;
import java.io.File;
import java.io.FileDescriptor;
import java.io.FileNotFoundException;
import java.io.FileOutputStream;
import java.io.IOException;
import java.io.InputStream;
import java.nio.channels.ClosedChannelException;
import java.nio.channels.FileChannel;
import java.util.ArrayList;
import java.util.Collection;
import java.util.HashMap;
import java.util.HashSet;
import java.util.Iterator;
import java.util.List;
import java.util.Map;
import java.util.Set;
import java.util.concurrent.ConcurrentHashMap;
import java.util.concurrent.Executor;
import java.util.concurrent.TimeUnit;
import java.util.concurrent.locks.Condition;
import java.util.concurrent.locks.ReadWriteLock;

import javax.management.NotCompliantMBeanException;
import javax.management.ObjectName;
import javax.management.StandardMBean;

import org.apache.commons.logging.Log;
import org.apache.commons.logging.LogFactory;
import org.apache.hadoop.classification.InterfaceAudience;
import org.apache.hadoop.conf.Configuration;
import org.apache.hadoop.fs.CommonConfigurationKeys;
import org.apache.hadoop.fs.FileSystem;
import org.apache.hadoop.fs.LocalFileSystem;
import org.apache.hadoop.fs.Path;
import org.apache.hadoop.fs.StorageType;
import org.apache.hadoop.hdfs.DFSConfigKeys;
import org.apache.hadoop.hdfs.DFSUtilClient;
import org.apache.hadoop.hdfs.ExtendedBlockId;
import org.apache.hadoop.hdfs.protocol.Block;
import org.apache.hadoop.hdfs.protocol.BlockListAsLongs;
import org.apache.hadoop.hdfs.protocol.BlockLocalPathInfo;
import org.apache.hadoop.hdfs.protocol.ExtendedBlock;
import org.apache.hadoop.hdfs.protocol.HdfsConstants;
import org.apache.hadoop.hdfs.protocol.RecoveryInProgressException;
import org.apache.hadoop.hdfs.server.common.HdfsServerConstants.ReplicaState;
import org.apache.hadoop.hdfs.server.common.Storage;
import org.apache.hadoop.hdfs.server.datanode.BlockMetadataHeader;
import org.apache.hadoop.hdfs.server.datanode.DataNode;
import org.apache.hadoop.hdfs.server.datanode.DataStorage;
import org.apache.hadoop.hdfs.server.datanode.DatanodeUtil;
import org.apache.hadoop.hdfs.server.datanode.Replica;
import org.apache.hadoop.hdfs.server.datanode.ReplicaAlreadyExistsException;
import org.apache.hadoop.hdfs.server.datanode.ReplicaBuilder;
import org.apache.hadoop.hdfs.server.datanode.ReplicaHandler;
import org.apache.hadoop.hdfs.server.datanode.ReplicaInPipeline;
import org.apache.hadoop.hdfs.server.datanode.ReplicaInfo;
import org.apache.hadoop.hdfs.server.datanode.ReplicaNotFoundException;
import org.apache.hadoop.hdfs.server.datanode.StorageLocation;
import org.apache.hadoop.hdfs.server.datanode.UnexpectedReplicaStateException;
import org.apache.hadoop.hdfs.server.datanode.fsdataset.FsDatasetSpi;
import org.apache.hadoop.hdfs.server.datanode.fsdataset.FsVolumeReference;
import org.apache.hadoop.hdfs.server.datanode.fsdataset.FsVolumeSpi;
import org.apache.hadoop.hdfs.server.datanode.fsdataset.LengthInputStream;
import org.apache.hadoop.hdfs.server.datanode.fsdataset.ReplicaInputStreams;
import org.apache.hadoop.hdfs.server.datanode.fsdataset.ReplicaOutputStreams;
import org.apache.hadoop.hdfs.server.datanode.fsdataset.RoundRobinVolumeChoosingPolicy;
import org.apache.hadoop.hdfs.server.datanode.fsdataset.VolumeChoosingPolicy;
import org.apache.hadoop.hdfs.server.datanode.fsdataset.impl.RamDiskReplicaTracker.RamDiskReplica;
import org.apache.hadoop.hdfs.server.datanode.metrics.DataNodeMetricHelper;
import org.apache.hadoop.hdfs.server.datanode.metrics.FSDatasetMBean;
import org.apache.hadoop.hdfs.server.protocol.BlockRecoveryCommand.RecoveringBlock;
import org.apache.hadoop.hdfs.server.protocol.DatanodeStorage;
import org.apache.hadoop.hdfs.server.protocol.NamespaceInfo;
import org.apache.hadoop.hdfs.server.protocol.ReplicaRecoveryInfo;
import org.apache.hadoop.hdfs.server.protocol.StorageReport;
import org.apache.hadoop.hdfs.server.protocol.VolumeFailureSummary;
import org.apache.hadoop.io.IOUtils;
import org.apache.hadoop.io.MultipleIOException;
import org.apache.hadoop.io.nativeio.NativeIO;
import org.apache.hadoop.metrics2.MetricsCollector;
import org.apache.hadoop.metrics2.MetricsSystem;
import org.apache.hadoop.metrics2.lib.DefaultMetricsSystem;
import org.apache.hadoop.metrics2.util.MBeans;
import org.apache.hadoop.util.AutoCloseableLock;
import org.apache.hadoop.util.Daemon;
import org.apache.hadoop.util.DataChecksum;
import org.apache.hadoop.util.DiskChecker.DiskErrorException;
import org.apache.hadoop.util.DiskChecker.DiskOutOfSpaceException;
import org.apache.hadoop.util.InstrumentedReadWriteLock;
import org.apache.hadoop.util.ReflectionUtils;
import org.apache.hadoop.util.Time;
import org.apache.hadoop.util.Timer;

import com.google.common.annotations.VisibleForTesting;
import com.google.common.base.Preconditions;
import com.google.common.collect.Lists;
import com.google.common.collect.Sets;

/**************************************************
 * FSDataset manages a set of data blocks.  Each block
 * has a unique name and an extent on disk.
 *
 ***************************************************/
@InterfaceAudience.Private
class FsDatasetImpl implements FsDatasetSpi<FsVolumeImpl> {
  static final Log LOG = LogFactory.getLog(FsDatasetImpl.class);
  private final static boolean isNativeIOAvailable;
  private Timer timer;
  static {
    isNativeIOAvailable = NativeIO.isAvailable();
    if (Path.WINDOWS && !isNativeIOAvailable) {
      LOG.warn("Data node cannot fully support concurrent reading"
          + " and writing without native code extensions on Windows.");
    }
  }

  @Override // FsDatasetSpi
  public FsVolumeReferences getFsVolumeReferences() {
    return new FsVolumeReferences(volumes.getVolumes());
  }

  @Override
  public DatanodeStorage getStorage(final String storageUuid) {
    return storageMap.get(storageUuid);
  }

  @Override // FsDatasetSpi
  public StorageReport[] getStorageReports(String bpid)
      throws IOException {
    List<StorageReport> reports;
    synchronized (statsLock) {
      List<FsVolumeImpl> curVolumes = volumes.getVolumes();
      reports = new ArrayList<>(curVolumes.size());
      for (FsVolumeImpl volume : curVolumes) {
        try (FsVolumeReference ref = volume.obtainReference()) {
          StorageReport sr = new StorageReport(volume.toDatanodeStorage(),
              false,
              volume.getCapacity(),
              volume.getDfsUsed(),
              volume.getAvailable(),
              volume.getBlockPoolUsed(bpid),
              volume.getNonDfsUsed());
          reports.add(sr);
        } catch (ClosedChannelException e) {
          continue;
        }
      }
    }

    return reports.toArray(new StorageReport[reports.size()]);
  }

  @Override
  public FsVolumeImpl getVolume(final ExtendedBlock b) {
    try (AutoCloseableLock lock = datasetReadLock.acquire()) {
      synchronized (getBlockOpLock(b.getBlockId())) {
        final ReplicaInfo r =
            volumeMap.get(b.getBlockPoolId(), b.getLocalBlock());
        return r != null ? (FsVolumeImpl) r.getVolume() : null;
      }
    }
  }

  @Override // FsDatasetSpi
  public Block getStoredBlock(String bpid, long blkid)
      throws IOException {
    try (AutoCloseableLock lock = datasetReadLock.acquire()) {
      synchronized (getBlockOpLock(blkid)) {
        ReplicaInfo r = volumeMap.get(bpid, blkid);
        if (r == null) {
          return null;
        }
        return new Block(blkid, r.getBytesOnDisk(), r.getGenerationStamp());
      }
    }
  }

  /**
   * This should be primarily used for testing.
   * @return clone of replica store in datanode memory
   */
  ReplicaInfo fetchReplicaInfo(String bpid, long blockId) {
    ReplicaInfo r = volumeMap.get(bpid, blockId);
    if (r == null) {
      return null;
    }
    switch(r.getState()) {
    case FINALIZED:
    case RBW:
    case RWR:
    case RUR:
    case TEMPORARY:
      return new ReplicaBuilder(r.getState()).from(r).build();
    }
    return null;
  }
  
  @Override // FsDatasetSpi
  public LengthInputStream getMetaDataInputStream(ExtendedBlock b)
      throws IOException {
    ReplicaInfo info = getBlockReplica(b);
    if (info == null || !info.metadataExists()) {
      return null;
    }
    return info.getMetadataInputStream(0);
  }
    
  final DataNode datanode;
  final DataStorage dataStorage;
  private final FsVolumeList volumes;
  final Map<String, DatanodeStorage> storageMap;
  final FsDatasetAsyncDiskService asyncDiskService;
  final Daemon lazyWriter;
  final FsDatasetCache cacheManager;
  private final Configuration conf;
  private final int volFailuresTolerated;
  private volatile boolean fsRunning;

  final ReplicaMap volumeMap;
  final Map<String, Set<Long>> deletingBlock;
  final RamDiskReplicaTracker ramDiskReplicaTracker;
  final RamDiskAsyncLazyPersistService asyncLazyPersistService;

  private static final int MAX_BLOCK_EVICTIONS_PER_ITERATION = 3;

  private final int smallBufferSize;

  // Used for synchronizing access to usage stats
  private final Object statsLock = new Object();

  final LocalFileSystem localFS;

  private boolean blockPinningEnabled;
  private final int maxDataLength;

  private final AutoCloseableLock datasetReadLock;
  private final AutoCloseableLock datasetWriteLock;
  private final int blockOpLocksSize;
  private final Object[] blockOpLocks;
  private final Condition datasetLockCondition;

  /**
   * An FSDataset has a directory where it loads its data files.
   */
  FsDatasetImpl(DataNode datanode, DataStorage storage, Configuration conf
      ) throws IOException {
    this.fsRunning = true;
    this.datanode = datanode;
    this.dataStorage = storage;
    this.conf = conf;
    this.smallBufferSize = DFSUtilClient.getSmallBufferSize(conf);
    boolean useFairLock = conf.getBoolean(
        DFSConfigKeys.DFS_DATANODE_DATASET_LOCK_FAIR,
        DFSConfigKeys.DFS_DATANODE_DATASET_LOCK_FAIR_DEFAULT);
    ReadWriteLock readWriteLock = new InstrumentedReadWriteLock(useFairLock,
        getClass().getName(), LOG,
        conf.getTimeDuration(
        DFSConfigKeys.DFS_LOCK_SUPPRESS_WARNING_INTERVAL_KEY,
        DFSConfigKeys.DFS_LOCK_SUPPRESS_WARNING_INTERVAL_DEFAULT,
        TimeUnit.MILLISECONDS), 300);
    this.datasetReadLock = new AutoCloseableLock(readWriteLock.readLock());
    this.datasetWriteLock = new AutoCloseableLock(readWriteLock.writeLock());
    blockOpLocksSize = conf.getInt(
        DFSConfigKeys.DFS_DATANODE_DATASET_LOCK_SIZE,
        DFSConfigKeys.DFS_DATANODE_DATASET_LOCK_SIZE_DEFAULT);
    blockOpLocks = new Object[blockOpLocksSize];
    for (int i = 0; i < blockOpLocksSize; i++) {
      blockOpLocks[i] = new Object();
    }
    this.datasetLockCondition = datasetWriteLock.newCondition();

    // The number of volumes required for operation is the total number
    // of volumes minus the number of failed volumes we can tolerate.
    volFailuresTolerated = datanode.getDnConf().getVolFailuresTolerated();

    Collection<StorageLocation> dataLocations = DataNode.getStorageLocations(conf);
    List<VolumeFailureInfo> volumeFailureInfos = getInitialVolumeFailureInfos(
        dataLocations, storage);

    int volsConfigured = datanode.getDnConf().getVolsConfigured();
    int volsFailed = volumeFailureInfos.size();

    if (volsFailed > volFailuresTolerated) {
      throw new DiskErrorException("Too many failed volumes - "
          + "current valid volumes: " + storage.getNumStorageDirs() 
          + ", volumes configured: " + volsConfigured 
          + ", volumes failed: " + volsFailed
          + ", volume failures tolerated: " + volFailuresTolerated);
    }

    storageMap = new ConcurrentHashMap<String, DatanodeStorage>();
    volumeMap = new ReplicaMap(this);
    ramDiskReplicaTracker = RamDiskReplicaTracker.getInstance(conf, this);

    @SuppressWarnings("unchecked")
    final VolumeChoosingPolicy<FsVolumeImpl> blockChooserImpl =
        ReflectionUtils.newInstance(conf.getClass(
            DFSConfigKeys.DFS_DATANODE_FSDATASET_VOLUME_CHOOSING_POLICY_KEY,
            RoundRobinVolumeChoosingPolicy.class,
            VolumeChoosingPolicy.class), conf);
    volumes = new FsVolumeList(volumeFailureInfos, datanode.getBlockScanner(),
        blockChooserImpl);
    asyncDiskService = new FsDatasetAsyncDiskService(datanode, this);
    asyncLazyPersistService = new RamDiskAsyncLazyPersistService(datanode, conf);
    deletingBlock = new HashMap<String, Set<Long>>();

    for (int idx = 0; idx < storage.getNumStorageDirs(); idx++) {
      addVolume(dataLocations, storage.getStorageDir(idx));
    }
    setupAsyncLazyPersistThreads();

    cacheManager = new FsDatasetCache(this);

    // Start the lazy writer once we have built the replica maps.
    // We need to start the lazy writer even if MaxLockedMemory is set to
    // zero because we may have un-persisted replicas in memory from before
    // the process restart. To minimize the chances of data loss we'll
    // ensure they get written to disk now.
    if (ramDiskReplicaTracker.numReplicasNotPersisted() > 0 ||
        datanode.getDnConf().getMaxLockedMemory() > 0) {
      lazyWriter = new Daemon(new LazyWriter(conf));
      lazyWriter.start();
    } else {
      lazyWriter = null;
    }

    registerMBean(datanode.getDatanodeUuid());

    // Add a Metrics2 Source Interface. This is same
    // data as MXBean. We can remove the registerMbean call
    // in a release where we can break backward compatibility
    MetricsSystem ms = DefaultMetricsSystem.instance();
    ms.register("FSDatasetState", "FSDatasetState", this);

    localFS = FileSystem.getLocal(conf);
    blockPinningEnabled = conf.getBoolean(
      DFSConfigKeys.DFS_DATANODE_BLOCK_PINNING_ENABLED,
      DFSConfigKeys.DFS_DATANODE_BLOCK_PINNING_ENABLED_DEFAULT);
    maxDataLength = conf.getInt(
        CommonConfigurationKeys.IPC_MAXIMUM_DATA_LENGTH,
        CommonConfigurationKeys.IPC_MAXIMUM_DATA_LENGTH_DEFAULT);
  }

  @Override
  public AutoCloseableLock acquireDatasetLock() {
    return acquireDatasetWriteLock();
  }

  @Override
  public AutoCloseableLock acquireDatasetReadLock() {
    return datasetReadLock.acquire();
  }

  @Override
  public AutoCloseableLock acquireDatasetWriteLock() {
    return datasetWriteLock.acquire();
  }

  /**
   * Gets the locks used in block operations.
   * @param blockId the given block id.
   * @return the lock used in the operation of the given block.
   */
  private Object getBlockOpLock(long blockId) {
    return blockOpLocks[Math.abs((int) (blockId % blockOpLocksSize))];
  }

  /**
   * Gets initial volume failure information for all volumes that failed
   * immediately at startup.  The method works by determining the set difference
   * between all configured storage locations and the actual storage locations in
   * use after attempting to put all of them into service.
   *
   * @return each storage location that has failed
   */
  private static List<VolumeFailureInfo> getInitialVolumeFailureInfos(
      Collection<StorageLocation> dataLocations, DataStorage storage) {
    Set<StorageLocation> failedLocationSet = Sets.newHashSetWithExpectedSize(
        dataLocations.size());
    for (StorageLocation sl: dataLocations) {
      LOG.info("Adding to failedLocationSet " + sl);
      failedLocationSet.add(sl);
    }
    for (Iterator<Storage.StorageDirectory> it = storage.dirIterator();
         it.hasNext(); ) {
      Storage.StorageDirectory sd = it.next();
      failedLocationSet.remove(sd.getStorageLocation());
      LOG.info("Removing from failedLocationSet " + sd.getStorageLocation());
    }
    List<VolumeFailureInfo> volumeFailureInfos = Lists.newArrayListWithCapacity(
        failedLocationSet.size());
    long failureDate = Time.now();
    for (StorageLocation failedStorageLocation: failedLocationSet) {
      volumeFailureInfos.add(new VolumeFailureInfo(failedStorageLocation,
          failureDate));
    }
    return volumeFailureInfos;
  }

  /**
   * Activate a volume to serve requests.
   * @throws IOException if the storage UUID already exists.
   */
  private void activateVolume(
      ReplicaMap replicaMap,
      Storage.StorageDirectory sd, StorageType storageType,
      FsVolumeReference ref) throws IOException {
    try (AutoCloseableLock lock = datasetWriteLock.acquire()) {
      DatanodeStorage dnStorage = storageMap.get(sd.getStorageUuid());
      if (dnStorage != null) {
        final String errorMsg = String.format(
            "Found duplicated storage UUID: %s in %s.",
            sd.getStorageUuid(), sd.getVersionFile());
        LOG.error(errorMsg);
        throw new IOException(errorMsg);
      }
      volumeMap.addAll(replicaMap);
      storageMap.put(sd.getStorageUuid(),
          new DatanodeStorage(sd.getStorageUuid(),
              DatanodeStorage.State.NORMAL,
              storageType));
      asyncDiskService.addVolume((FsVolumeImpl) ref.getVolume());
      volumes.addVolume(ref);
    }
  }

  private void addVolume(Collection<StorageLocation> dataLocations,
      Storage.StorageDirectory sd) throws IOException {
    final StorageLocation storageLocation = sd.getStorageLocation();

    // If IOException raises from FsVolumeImpl() or getVolumeMap(), there is
    // nothing needed to be rolled back to make various data structures, e.g.,
    // storageMap and asyncDiskService, consistent.
    FsVolumeImpl fsVolume = new FsVolumeImplBuilder()
                              .setDataset(this)
                              .setStorageID(sd.getStorageUuid())
                              .setStorageDirectory(sd)
                              .setConf(this.conf)
                              .build();
    FsVolumeReference ref = fsVolume.obtainReference();
    ReplicaMap tempVolumeMap = new ReplicaMap(this);
    fsVolume.getVolumeMap(tempVolumeMap, ramDiskReplicaTracker);

    activateVolume(tempVolumeMap, sd, storageLocation.getStorageType(), ref);
    LOG.info("Added volume - " + storageLocation + ", StorageType: " +
        storageLocation.getStorageType());
  }

  @VisibleForTesting
  public FsVolumeImpl createFsVolume(String storageUuid,
      Storage.StorageDirectory sd,
      final StorageLocation location) throws IOException {
    return new FsVolumeImplBuilder()
        .setDataset(this)
        .setStorageID(storageUuid)
        .setStorageDirectory(sd)
        .setConf(conf)
        .build();
  }

  @Override
  public void addVolume(final StorageLocation location,
      final List<NamespaceInfo> nsInfos)
      throws IOException {
    // Prepare volume in DataStorage
    final DataStorage.VolumeBuilder builder;
    try {
      builder = dataStorage.prepareVolume(datanode, location, nsInfos);
    } catch (IOException e) {
      volumes.addVolumeFailureInfo(new VolumeFailureInfo(location, Time.now()));
      throw e;
    }

    final Storage.StorageDirectory sd = builder.getStorageDirectory();

    StorageType storageType = location.getStorageType();
    final FsVolumeImpl fsVolume =
        createFsVolume(sd.getStorageUuid(), sd, location);
    final ReplicaMap tempVolumeMap = new ReplicaMap(fsVolume);
    ArrayList<IOException> exceptions = Lists.newArrayList();

    for (final NamespaceInfo nsInfo : nsInfos) {
      String bpid = nsInfo.getBlockPoolID();
      try {
        fsVolume.addBlockPool(bpid, this.conf, this.timer);
        fsVolume.getVolumeMap(bpid, tempVolumeMap, ramDiskReplicaTracker);
      } catch (IOException e) {
        LOG.warn("Caught exception when adding " + fsVolume +
            ". Will throw later.", e);
        exceptions.add(e);
      }
    }
    if (!exceptions.isEmpty()) {
      try {
        sd.unlock();
      } catch (IOException e) {
        exceptions.add(e);
      }
      throw MultipleIOException.createIOException(exceptions);
    }

    final FsVolumeReference ref = fsVolume.obtainReference();
    setupAsyncLazyPersistThread(fsVolume);

    builder.build();
    activateVolume(tempVolumeMap, sd, storageType, ref);
    LOG.info("Added volume - " + location + ", StorageType: " + storageType);
  }

  /**
   * Removes a set of volumes from FsDataset.
   * @param storageLocationsToRemove a set of
   * {@link StorageLocation}s for each volume.
   * @param clearFailure set true to clear failure information.
   */
  @Override
  public void removeVolumes(
      Collection<StorageLocation> storageLocationsToRemove,
      boolean clearFailure) {
    Map<String, List<ReplicaInfo>> blkToInvalidate = new HashMap<>();
    List<String> storageToRemove = new ArrayList<>();
    try (AutoCloseableLock lock = datasetWriteLock.acquire()) {
      for (int idx = 0; idx < dataStorage.getNumStorageDirs(); idx++) {
        Storage.StorageDirectory sd = dataStorage.getStorageDir(idx);
        final StorageLocation sdLocation = sd.getStorageLocation();
        LOG.info("Checking removing StorageLocation " +
            sdLocation + " with id " + sd.getStorageUuid());
        if (storageLocationsToRemove.contains(sdLocation)) {
          LOG.info("Removing StorageLocation " + sdLocation + " with id " +
              sd.getStorageUuid() + " from FsDataset.");
          // Disable the volume from the service.
          asyncDiskService.removeVolume(sd.getStorageUuid());
          volumes.removeVolume(sdLocation, clearFailure);
          volumes.waitVolumeRemoved(5000, datasetLockCondition);

          // Removed all replica information for the blocks on the volume.
          // Unlike updating the volumeMap in addVolume(), this operation does
          // not scan disks.
          for (String bpid : volumeMap.getBlockPoolList()) {
            List<ReplicaInfo> blocks = new ArrayList<>();
            for (Iterator<ReplicaInfo> it =
                  volumeMap.replicas(bpid).iterator(); it.hasNext();) {
              ReplicaInfo block = it.next();
              final StorageLocation blockStorageLocation =
                  block.getVolume().getStorageLocation();
              LOG.info("checking for block " + block.getBlockId() +
                  " with storageLocation " + blockStorageLocation);
              if (blockStorageLocation.equals(sdLocation)) {
                blocks.add(block);
                it.remove();
              }
            }
            blkToInvalidate.put(bpid, blocks);
          }

          storageToRemove.add(sd.getStorageUuid());
        }
      }
      setupAsyncLazyPersistThreads();
    }

    // Call this outside the lock.
    for (Map.Entry<String, List<ReplicaInfo>> entry :
        blkToInvalidate.entrySet()) {
      String bpid = entry.getKey();
      List<ReplicaInfo> blocks = entry.getValue();
      for (ReplicaInfo block : blocks) {
        invalidate(bpid, block);
      }
    }

    try (AutoCloseableLock lock = datasetWriteLock.acquire()) {
      for(String storageUuid : storageToRemove) {
        storageMap.remove(storageUuid);
      }
    }
  }

  /**
   * Return the total space used by dfs datanode
   */
  @Override // FSDatasetMBean
  public long getDfsUsed() throws IOException {
    synchronized(statsLock) {
      return volumes.getDfsUsed();
    }
  }

  /**
   * Return the total space used by dfs datanode
   */
  @Override // FSDatasetMBean
  public long getBlockPoolUsed(String bpid) throws IOException {
    synchronized(statsLock) {
      return volumes.getBlockPoolUsed(bpid);
    }
  }
  
  /**
   * Return true - if there are still valid volumes on the DataNode. 
   */
  @Override // FsDatasetSpi
  public boolean hasEnoughResource() {
    return getNumFailedVolumes() <= volFailuresTolerated;
  }

  /**
   * Return total capacity, used and unused
   */
  @Override // FSDatasetMBean
  public long getCapacity() throws IOException {
    synchronized(statsLock) {
      return volumes.getCapacity();
    }
  }

  /**
   * Return how many bytes can still be stored in the FSDataset
   */
  @Override // FSDatasetMBean
  public long getRemaining() throws IOException {
    synchronized(statsLock) {
      return volumes.getRemaining();
    }
  }

  /**
   * Return the number of failed volumes in the FSDataset.
   */
  @Override // FSDatasetMBean
  public int getNumFailedVolumes() {
    return volumes.getVolumeFailureInfos().length;
  }

  @Override // FSDatasetMBean
  public String[] getFailedStorageLocations() {
    VolumeFailureInfo[] infos = volumes.getVolumeFailureInfos();
    List<String> failedStorageLocations = Lists.newArrayListWithCapacity(
        infos.length);
    for (VolumeFailureInfo info: infos) {
      failedStorageLocations.add(
          info.getFailedStorageLocation().getNormalizedUri().toString());
    }
    return failedStorageLocations.toArray(
        new String[failedStorageLocations.size()]);
  }

  @Override // FSDatasetMBean
  public long getLastVolumeFailureDate() {
    long lastVolumeFailureDate = 0;
    for (VolumeFailureInfo info: volumes.getVolumeFailureInfos()) {
      long failureDate = info.getFailureDate();
      if (failureDate > lastVolumeFailureDate) {
        lastVolumeFailureDate = failureDate;
      }
    }
    return lastVolumeFailureDate;
  }

  @Override // FSDatasetMBean
  public long getEstimatedCapacityLostTotal() {
    long estimatedCapacityLostTotal = 0;
    for (VolumeFailureInfo info: volumes.getVolumeFailureInfos()) {
      estimatedCapacityLostTotal += info.getEstimatedCapacityLost();
    }
    return estimatedCapacityLostTotal;
  }

  @Override // FsDatasetSpi
  public VolumeFailureSummary getVolumeFailureSummary() {
    VolumeFailureInfo[] infos = volumes.getVolumeFailureInfos();
    if (infos.length == 0) {
      return null;
    }
    List<String> failedStorageLocations = Lists.newArrayListWithCapacity(
        infos.length);
    long lastVolumeFailureDate = 0;
    long estimatedCapacityLostTotal = 0;
    for (VolumeFailureInfo info: infos) {
      failedStorageLocations.add(
          info.getFailedStorageLocation().getNormalizedUri().toString());
      long failureDate = info.getFailureDate();
      if (failureDate > lastVolumeFailureDate) {
        lastVolumeFailureDate = failureDate;
      }
      estimatedCapacityLostTotal += info.getEstimatedCapacityLost();
    }
    return new VolumeFailureSummary(
        failedStorageLocations.toArray(new String[failedStorageLocations.size()]),
        lastVolumeFailureDate, estimatedCapacityLostTotal);
  }

  @Override // FSDatasetMBean
  public long getCacheUsed() {
    return cacheManager.getCacheUsed();
  }

  @Override // FSDatasetMBean
  public long getCacheCapacity() {
    return cacheManager.getCacheCapacity();
  }

  @Override // FSDatasetMBean
  public long getNumBlocksFailedToCache() {
    return cacheManager.getNumBlocksFailedToCache();
  }

  @Override // FSDatasetMBean
  public long getNumBlocksFailedToUncache() {
    return cacheManager.getNumBlocksFailedToUncache();
  }

  /**
   * Get metrics from the metrics source
   *
   * @param collector to contain the resulting metrics snapshot
   * @param all if true, return all metrics even if unchanged.
   */
  @Override
  public void getMetrics(MetricsCollector collector, boolean all) {
    try {
      DataNodeMetricHelper.getMetrics(collector, this, "FSDatasetState");
    } catch (Exception e) {
        LOG.warn("Exception thrown while metric collection. Exception : "
          + e.getMessage());
    }
  }

  @Override // FSDatasetMBean
  public long getNumBlocksCached() {
    return cacheManager.getNumBlocksCached();
  }

  /**
   * Find the block's on-disk length
   */
  @Override // FsDatasetSpi
  public long getLength(ExtendedBlock b) throws IOException {
    return getBlockReplica(b).getBlockDataLength();
  }

  /**
   * Get File name for a given block.
   */
  private ReplicaInfo getBlockReplica(ExtendedBlock b) throws IOException {
    return getBlockReplica(b.getBlockPoolId(), b.getBlockId());
  }
  
  /**
   * Get File name for a given block.
   */
  ReplicaInfo getBlockReplica(String bpid, long blockId) throws IOException {
    ReplicaInfo r = validateBlockFile(bpid, blockId);
    if (r == null) {
      throw new FileNotFoundException("BlockId " + blockId + " is not valid.");
    }
    return r;
  }

  @Override // FsDatasetSpi
  public InputStream getBlockInputStream(ExtendedBlock b,
      long seekOffset) throws IOException {

    ReplicaInfo info;
    synchronized(this) {
      info = volumeMap.get(b.getBlockPoolId(), b.getLocalBlock());
    }

    if (info != null && info.getVolume().isTransientStorage()) {
      ramDiskReplicaTracker.touch(b.getBlockPoolId(), b.getBlockId());
      datanode.getMetrics().incrRamDiskBlocksReadHits();
    }

    if(info != null && info.blockDataExists()) {
      return info.getDataInputStream(seekOffset);
    } else {
      throw new IOException("No data exists for block " + b);
    }
  }

  /**
   * Get the meta info of a block stored in volumeMap. To find a block,
   * block pool Id, block Id and generation stamp must match.
   * @param b extended block
   * @return the meta replica information
   * @throws ReplicaNotFoundException if no entry is in the map or 
   *                        there is a generation stamp mismatch
   */
  ReplicaInfo getReplicaInfo(ExtendedBlock b)
      throws ReplicaNotFoundException {
    ReplicaInfo info = volumeMap.get(b.getBlockPoolId(), b.getLocalBlock());
    if (info == null) {
      if (volumeMap.get(b.getBlockPoolId(), b.getLocalBlock().getBlockId())
          == null) {
        throw new ReplicaNotFoundException(
            ReplicaNotFoundException.NON_EXISTENT_REPLICA + b);
      } else {
        throw new ReplicaNotFoundException(
            ReplicaNotFoundException.UNEXPECTED_GS_REPLICA + b);
      }
    }
    return info;
  }

  /**
   * Get the meta info of a block stored in volumeMap. Block is looked up
   * without matching the generation stamp.
   * @param bpid block pool Id
   * @param blkid block Id
   * @return the meta replica information; null if block was not found
   * @throws ReplicaNotFoundException if no entry is in the map or 
   *                        there is a generation stamp mismatch
   */
  @VisibleForTesting
  ReplicaInfo getReplicaInfo(String bpid, long blkid)
      throws ReplicaNotFoundException {
    ReplicaInfo info = volumeMap.get(bpid, blkid);
    if (info == null) {
      throw new ReplicaNotFoundException(
          ReplicaNotFoundException.NON_EXISTENT_REPLICA + bpid + ":" + blkid);
    }
    return info;
  }

  /**
   * Returns handles to the block file and its metadata file
   */
  @Override // FsDatasetSpi
  public ReplicaInputStreams getTmpInputStreams(ExtendedBlock b,
      long blkOffset, long metaOffset) throws IOException {
    ReplicaInfo info = null;
    try (AutoCloseableLock lock = datasetReadLock.acquire()) {
      synchronized (getBlockOpLock(b.getBlockId())) {
        info = getReplicaInfo(b);
      }
    }
    FsVolumeReference ref = info.getVolume().obtainReference();
    try {
      InputStream blockInStream = info.getDataInputStream(blkOffset);
      try {
        InputStream metaInStream = info.getMetadataInputStream(metaOffset);
        return new ReplicaInputStreams(blockInStream, metaInStream, ref);
      } catch (IOException e) {
        IOUtils.cleanup(null, blockInStream);
        throw e;
      }
    } catch (IOException e) {
      IOUtils.cleanup(null, ref);
      throw e;
    }
  }

  static File moveBlockFiles(Block b, ReplicaInfo replicaInfo, File destdir)
      throws IOException {
    final File dstfile = new File(destdir, b.getBlockName());
    final File dstmeta = FsDatasetUtil.getMetaFile(dstfile, b.getGenerationStamp());
    try {
      replicaInfo.renameMeta(dstmeta.toURI());
    } catch (IOException e) {
      throw new IOException("Failed to move meta file for " + b
          + " from " + replicaInfo.getMetadataURI() + " to " + dstmeta, e);
    }
    try {
      replicaInfo.renameData(dstfile.toURI());
    } catch (IOException e) {
      throw new IOException("Failed to move block file for " + b
          + " from " + replicaInfo.getBlockURI() + " to "
          + dstfile.getAbsolutePath(), e);
    }
    if (LOG.isDebugEnabled()) {
      LOG.debug("addFinalizedBlock: Moved " + replicaInfo.getMetadataURI()
          + " to " + dstmeta + " and " + replicaInfo.getBlockURI()
          + " to " + dstfile);
    }
    return dstfile;
  }

  /**
   * Copy the block and meta files for the given block to the given destination.
   * @return the new meta and block files.
   * @throws IOException
   */
  static File[] copyBlockFiles(long blockId, long genStamp,
      ReplicaInfo srcReplica, File destRoot, boolean calculateChecksum,
      int smallBufferSize, final Configuration conf) throws IOException {
    final File destDir = DatanodeUtil.idToBlockDir(destRoot, blockId);
    // blockName is same as the filename for the block
    final File dstFile = new File(destDir, srcReplica.getBlockName());
    final File dstMeta = FsDatasetUtil.getMetaFile(dstFile, genStamp);
    return copyBlockFiles(srcReplica, dstMeta, dstFile, calculateChecksum,
        smallBufferSize, conf);
  }

  static File[] copyBlockFiles(ReplicaInfo srcReplica, File dstMeta,
                               File dstFile, boolean calculateChecksum,
                               int smallBufferSize, final Configuration conf)
      throws IOException {

    if (calculateChecksum) {
      computeChecksum(srcReplica, dstMeta, smallBufferSize, conf);
    } else {
      try {
        srcReplica.copyMetadata(dstMeta.toURI());
      } catch (IOException e) {
        throw new IOException("Failed to copy " + srcReplica + " metadata to "
            + dstMeta, e);
      }
    }
    try {
      srcReplica.copyBlockdata(dstFile.toURI());
    } catch (IOException e) {
      throw new IOException("Failed to copy " + srcReplica + " block file to "
          + dstFile, e);
    }
    if (LOG.isDebugEnabled()) {
      if (calculateChecksum) {
        LOG.debug("Copied " + srcReplica.getMetadataURI() + " meta to "
            + dstMeta + " and calculated checksum");
      } else {
        LOG.debug("Copied " + srcReplica.getBlockURI() + " to " + dstFile);
      }
    }
    return new File[] {dstMeta, dstFile};
  }

  /**
   * Move block files from one storage to another storage.
   * @return Returns the Old replicaInfo
   * @throws IOException
   */
  @Override
  public ReplicaInfo moveBlockAcrossStorage(ExtendedBlock block,
      StorageType targetStorageType) throws IOException {
    ReplicaInfo replicaInfo = getReplicaInfo(block);
    if (replicaInfo.getState() != ReplicaState.FINALIZED) {
      throw new ReplicaNotFoundException(
          ReplicaNotFoundException.UNFINALIZED_REPLICA + block);
    }
    if (replicaInfo.getNumBytes() != block.getNumBytes()) {
      throw new IOException("Corrupted replica " + replicaInfo
          + " with a length of " + replicaInfo.getNumBytes()
          + " expected length is " + block.getNumBytes());
    }
    if (replicaInfo.getVolume().getStorageType() == targetStorageType) {
      throw new ReplicaAlreadyExistsException("Replica " + replicaInfo
          + " already exists on storage " + targetStorageType);
    }

    if (replicaInfo.isOnTransientStorage()) {
      // Block movement from RAM_DISK will be done by LazyPersist mechanism
      throw new IOException("Replica " + replicaInfo
          + " cannot be moved from storageType : "
          + replicaInfo.getVolume().getStorageType());
    }

    FsVolumeReference volumeRef = null;
    try (AutoCloseableLock lock = datasetWriteLock.acquire()) {
      volumeRef = volumes.getNextVolume(targetStorageType, block.getNumBytes());
    }
    try {
      moveBlock(block, replicaInfo, volumeRef);
    } finally {
      if (volumeRef != null) {
        volumeRef.close();
      }
    }

    // Replace the old block if any to reschedule the scanning.
    return replicaInfo;
  }

  /**
   * Moves a block from a given volume to another.
   *
   * @param block       - Extended Block
   * @param replicaInfo - ReplicaInfo
   * @param volumeRef   - Volume Ref - Closed by caller.
   * @return newReplicaInfo
   * @throws IOException
   */
  private ReplicaInfo moveBlock(ExtendedBlock block, ReplicaInfo replicaInfo,
                                FsVolumeReference volumeRef) throws
      IOException {

    FsVolumeImpl targetVolume = (FsVolumeImpl) volumeRef.getVolume();
    // Copy files to temp dir first
    ReplicaInfo newReplicaInfo = targetVolume.moveBlockToTmpLocation(block,
        replicaInfo, smallBufferSize, conf);

    try (AutoCloseableLock lock = datasetWriteLock.acquire()) {
      // Finalize the copied files
      newReplicaInfo = finalizeReplica(block.getBlockPoolId(), newReplicaInfo);
      // Increment numBlocks here as this block moved without knowing to BPS
      FsVolumeImpl volume = (FsVolumeImpl) newReplicaInfo.getVolume();
      volume.incrNumBlocks(block.getBlockPoolId());
    }

    removeOldReplica(replicaInfo, newReplicaInfo, block.getBlockPoolId());
    return newReplicaInfo;
  }

  /**
   * Moves a given block from one volume to another volume. This is used by disk
   * balancer.
   *
   * @param block       - ExtendedBlock
   * @param destination - Destination volume
   * @return Old replica info
   */
  @Override
  public ReplicaInfo moveBlockAcrossVolumes(ExtendedBlock block, FsVolumeSpi
      destination) throws IOException {
    ReplicaInfo replicaInfo = getReplicaInfo(block);
    if (replicaInfo.getState() != ReplicaState.FINALIZED) {
      throw new ReplicaNotFoundException(
          ReplicaNotFoundException.UNFINALIZED_REPLICA + block);
    }

    FsVolumeReference volumeRef = null;

    try (AutoCloseableLock lock = datasetWriteLock.acquire()) {
      volumeRef = destination.obtainReference();
    }

    try {
      moveBlock(block, replicaInfo, volumeRef);
    } finally {
      if (volumeRef != null) {
        volumeRef.close();
      }
    }
    return replicaInfo;
  }

  /**
   * Compute and store the checksum for a block file that does not already have
   * its checksum computed.
   *
   * @param srcReplica source {@link ReplicaInfo}, containing only the checksum
   *     header, not a calculated checksum
   * @param dstMeta destination meta file, into which this method will write a
   *     full computed checksum
   * @param smallBufferSize buffer size to use
   * @param conf the {@link Configuration}
   * @throws IOException
   */
  static void computeChecksum(ReplicaInfo srcReplica, File dstMeta,
      int smallBufferSize, final Configuration conf)
      throws IOException {
    File srcMeta = new File(srcReplica.getMetadataURI());
    final DataChecksum checksum = BlockMetadataHeader.readDataChecksum(srcMeta,
        DFSUtilClient.getIoFileBufferSize(conf));
    final byte[] data = new byte[1 << 16];
    final byte[] crcs = new byte[checksum.getChecksumSize(data.length)];

    DataOutputStream metaOut = null;
    try {
      File parentFile = dstMeta.getParentFile();
      if (parentFile != null) {
        if (!parentFile.mkdirs() && !parentFile.isDirectory()) {
          throw new IOException("Destination '" + parentFile
              + "' directory cannot be created");
        }
      }
      metaOut = new DataOutputStream(new BufferedOutputStream(
          new FileOutputStream(dstMeta), smallBufferSize));
      BlockMetadataHeader.writeHeader(metaOut, checksum);

      int offset = 0;
      try (InputStream dataIn = srcReplica.getDataInputStream(0)) {

        for (int n; (n = dataIn.read(data, offset, data.length - offset)) != -1; ) {
          if (n > 0) {
            n += offset;
            offset = n % checksum.getBytesPerChecksum();
            final int length = n - offset;

            if (length > 0) {
              checksum.calculateChunkedSums(data, 0, length, crcs, 0);
              metaOut.write(crcs, 0, checksum.getChecksumSize(length));

              System.arraycopy(data, length, data, 0, offset);
            }
          }
        }
      }

      // calculate and write the last crc
      checksum.calculateChunkedSums(data, 0, offset, crcs, 0);
      metaOut.write(crcs, 0, 4);
    } finally {
      IOUtils.cleanup(null, metaOut);
    }
  }


  @Override  // FsDatasetSpi
  public ReplicaHandler append(ExtendedBlock b,
      long newGS, long expectedBlockLen) throws IOException {
    try (AutoCloseableLock lock = datasetReadLock.acquire()) {
      // If the block was successfully finalized because all packets
      // were successfully processed at the Datanode but the ack for
      // some of the packets were not received by the client. The client
      // re-opens the connection and retries sending those packets.
      // The other reason is that an "append" is occurring to this block.

      // check the validity of the parameter
      synchronized (getBlockOpLock(b.getBlockId())) {
        if (newGS < b.getGenerationStamp()) {
          throw new IOException("The new generation stamp " + newGS +
              " should be greater than the replica " + b +
              "'s generation stamp");
        }
        ReplicaInfo replicaInfo = getReplicaInfo(b);
        LOG.info("Appending to " + replicaInfo);
        if (replicaInfo.getState() != ReplicaState.FINALIZED) {
          throw new ReplicaNotFoundException(
              ReplicaNotFoundException.UNFINALIZED_REPLICA + b);
        }
        if (replicaInfo.getNumBytes() != expectedBlockLen) {
          throw new IOException("Corrupted replica " + replicaInfo +
              " with a length of " + replicaInfo.getNumBytes() +
              " expected length is " + expectedBlockLen);
        }

        FsVolumeReference ref = replicaInfo.getVolume().obtainReference();
        ReplicaInPipeline replica = null;
        try {
          replica = appendImpl(b.getBlockPoolId(), replicaInfo, newGS,
              b.getNumBytes());
        } catch (IOException e) {
          IOUtils.cleanup(null, ref);
          throw e;
        }
        return new ReplicaHandler(replica, ref);
      }
    }
  }

  /** Append to a finalized replica
   * Change a finalized replica to be a RBW replica and 
   * bump its generation stamp to be the newGS
   * This method is not thread-safe. It is expected that the caller holds
   * the locks datasetReadLock and blockOpLock.
   *
   * @param bpid block pool Id
   * @param replicaInfo a finalized replica
   * @param newGS new generation stamp
   * @param estimateBlockLen estimate block length
   * @return a RBW replica
   * @throws IOException if moving the replica from finalized directory 
   *         to rbw directory fails
   */
  private ReplicaInPipeline appendImpl(String bpid,
      ReplicaInfo replicaInfo, long newGS, long estimateBlockLen)
      throws IOException {
    // If the block is cached, start uncaching it.
    if (replicaInfo.getState() != ReplicaState.FINALIZED) {
      throw new IOException("Only a Finalized replica can be appended to; "
          + "Replica with blk id " + replicaInfo.getBlockId() + " has state "
          + replicaInfo.getState());
    }
    // If the block is cached, start uncaching it.
    cacheManager.uncacheBlock(bpid, replicaInfo.getBlockId());

    // If there are any hardlinks to the block, break them.  This ensures
    // we are not appending to a file that is part of a previous/ directory.
    replicaInfo.breakHardLinksIfNeeded();

    FsVolumeImpl v = (FsVolumeImpl)replicaInfo.getVolume();
    ReplicaInPipeline rip = v.append(bpid, replicaInfo,
        newGS, estimateBlockLen);
    if (rip.getReplicaInfo().getState() != ReplicaState.RBW) {
      throw new IOException("Append on block " + replicaInfo.getBlockId() +
          " returned a replica of state " + rip.getReplicaInfo().getState()
          + "; expected RBW");
    }
    // Replace finalized replica by a RBW replica in replicas map
    volumeMap.add(bpid, rip.getReplicaInfo());
    return rip;
  }

  @SuppressWarnings("serial")
  private static class MustStopExistingWriter extends Exception {
    private final ReplicaInPipeline rip;

    MustStopExistingWriter(ReplicaInPipeline rip) {
      this.rip = rip;
    }

    ReplicaInPipeline getReplicaInPipeline() {
      return rip;
    }
  }

  private ReplicaInfo recoverCheck(ExtendedBlock b, long newGS, 
      long expectedBlockLen) throws IOException, MustStopExistingWriter {
    ReplicaInfo replicaInfo = getReplicaInfo(b.getBlockPoolId(), b.getBlockId());
    
    // check state
    if (replicaInfo.getState() != ReplicaState.FINALIZED &&
        replicaInfo.getState() != ReplicaState.RBW) {
      throw new ReplicaNotFoundException(
          ReplicaNotFoundException.UNFINALIZED_AND_NONRBW_REPLICA + replicaInfo);
    }

    // check generation stamp
    long replicaGenerationStamp = replicaInfo.getGenerationStamp();
    if (replicaGenerationStamp < b.getGenerationStamp() ||
        replicaGenerationStamp > newGS) {
      throw new ReplicaNotFoundException(
          ReplicaNotFoundException.UNEXPECTED_GS_REPLICA + replicaGenerationStamp
          + ". Expected GS range is [" + b.getGenerationStamp() + ", " + 
          newGS + "].");
    }
    
    // stop the previous writer before check a replica's length
    long replicaLen = replicaInfo.getNumBytes();
    if (replicaInfo.getState() == ReplicaState.RBW) {
      ReplicaInPipeline rbw = (ReplicaInPipeline) replicaInfo;
      if (!rbw.attemptToSetWriter(null, Thread.currentThread())) {
        throw new MustStopExistingWriter(rbw);
      }
      // check length: bytesRcvd, bytesOnDisk, and bytesAcked should be the same
      if (replicaLen != rbw.getBytesOnDisk() 
          || replicaLen != rbw.getBytesAcked()) {
        throw new ReplicaAlreadyExistsException("RBW replica " + replicaInfo + 
            "bytesRcvd(" + rbw.getNumBytes() + "), bytesOnDisk(" + 
            rbw.getBytesOnDisk() + "), and bytesAcked(" + rbw.getBytesAcked() +
            ") are not the same.");
      }
    }
    
    // check block length
    if (replicaLen != expectedBlockLen) {
      throw new IOException("Corrupted replica " + replicaInfo + 
          " with a length of " + replicaLen + 
          " expected length is " + expectedBlockLen);
    }
    
    return replicaInfo;
  }

  @Override  // FsDatasetSpi
  public ReplicaHandler recoverAppend(
      ExtendedBlock b, long newGS, long expectedBlockLen) throws IOException {
    LOG.info("Recover failed append to " + b);

    while (true) {
      try {
        try (AutoCloseableLock lock = datasetReadLock.acquire()) {
          synchronized (getBlockOpLock(b.getBlockId())) {
            ReplicaInfo replicaInfo = recoverCheck(b, newGS, expectedBlockLen);
            FsVolumeReference ref = replicaInfo.getVolume().obtainReference();
            ReplicaInPipeline replica;
            try {
              // change the replica's state/gs etc.
              if (replicaInfo.getState() == ReplicaState.FINALIZED) {
                replica = appendImpl(b.getBlockPoolId(), replicaInfo, newGS,
                    b.getNumBytes());
              } else { //RBW
                replicaInfo.bumpReplicaGS(newGS);
                replica = (ReplicaInPipeline) replicaInfo;
              }
            } catch (IOException e) {
              IOUtils.cleanup(null, ref);
              throw e;
            }
            return new ReplicaHandler(replica, ref);
          }
        }
      } catch (MustStopExistingWriter e) {
        e.getReplicaInPipeline()
            .stopWriter(datanode.getDnConf().getXceiverStopTimeout());
      }
    }
  }

  @Override // FsDatasetSpi
  public Replica recoverClose(ExtendedBlock b, long newGS,
      long expectedBlockLen) throws IOException {
    LOG.info("Recover failed close " + b);
    while (true) {
      try {
        try (AutoCloseableLock lock = datasetReadLock.acquire()) {
          synchronized (getBlockOpLock(b.getBlockId())) {
            // check replica's state
            ReplicaInfo replicaInfo = recoverCheck(b, newGS, expectedBlockLen);
            // bump the replica's GS
            replicaInfo.bumpReplicaGS(newGS);
            // finalize the replica if RBW
            if (replicaInfo.getState() == ReplicaState.RBW) {
              finalizeReplica(b.getBlockPoolId(), replicaInfo);
            }
            return replicaInfo;
          }
        }
      } catch (MustStopExistingWriter e) {
        e.getReplicaInPipeline()
            .stopWriter(datanode.getDnConf().getXceiverStopTimeout());
      }
    }
  }
  
  @Override // FsDatasetSpi
  public ReplicaHandler createRbw(
      StorageType storageType, ExtendedBlock b, boolean allowLazyPersist)
      throws IOException {
    try (AutoCloseableLock lock = datasetReadLock.acquire()) {
      synchronized (getBlockOpLock(b.getBlockId())) {
        ReplicaInfo replicaInfo = volumeMap.get(b.getBlockPoolId(),
            b.getBlockId());
        if (replicaInfo != null) {
          throw new ReplicaAlreadyExistsException("Block " + b +
              " already exists in state " + replicaInfo.getState() +
              " and thus cannot be created.");
        }
        // create a new block
        FsVolumeReference ref = null;

        // Use ramdisk only if block size is a multiple of OS page size.
        // This simplifies reservation for partially used replicas
        // significantly.
        if (allowLazyPersist &&
            lazyWriter != null &&
            b.getNumBytes() % cacheManager.getOsPageSize() == 0 &&
            reserveLockedMemory(b.getNumBytes())) {
          try {
            // First try to place the block on a transient volume.
            ref = volumes.getNextTransientVolume(b.getNumBytes());
            datanode.getMetrics().incrRamDiskBlocksWrite();
          } catch (DiskOutOfSpaceException de) {
            // Ignore the exception since we just fall back to persistent
            // storage.
          } finally {
            if (ref == null) {
              cacheManager.release(b.getNumBytes());
            }
          }
        }

        if (ref == null) {
          ref = volumes.getNextVolume(storageType, b.getNumBytes());
        }

        FsVolumeImpl v = (FsVolumeImpl) ref.getVolume();
        // create an rbw file to hold block in the designated volume

        if (allowLazyPersist && !v.isTransientStorage()) {
          datanode.getMetrics().incrRamDiskBlocksWriteFallback();
        }

        ReplicaInPipeline newReplicaInfo;
        try {
          newReplicaInfo = v.createRbw(b);
          if (newReplicaInfo.getReplicaInfo().getState() != ReplicaState.RBW) {
            throw new IOException("CreateRBW returned a replica of state "
                + newReplicaInfo.getReplicaInfo().getState()
                + " for block " + b.getBlockId());
          }
        } catch (IOException e) {
          IOUtils.cleanup(null, ref);
          throw e;
        }

        volumeMap.add(b.getBlockPoolId(), newReplicaInfo.getReplicaInfo());
        return new ReplicaHandler(newReplicaInfo, ref);
      }
    }
  }

  @Override // FsDatasetSpi
  public ReplicaHandler recoverRbw(
      ExtendedBlock b, long newGS, long minBytesRcvd, long maxBytesRcvd)
      throws IOException {
    LOG.info("Recover RBW replica " + b);

    while (true) {
      try {
        try (AutoCloseableLock lock = datasetReadLock.acquire()) {
          synchronized (getBlockOpLock(b.getBlockId())) {
            ReplicaInfo replicaInfo =
                getReplicaInfo(b.getBlockPoolId(), b.getBlockId());
            // check the replica's state
            if (replicaInfo.getState() != ReplicaState.RBW) {
              throw new ReplicaNotFoundException(
                  ReplicaNotFoundException.NON_RBW_REPLICA + replicaInfo);
            }
            ReplicaInPipeline rbw = (ReplicaInPipeline)replicaInfo;
            if (!rbw.attemptToSetWriter(null, Thread.currentThread())) {
              throw new MustStopExistingWriter(rbw);
            }
            LOG.info("At " + datanode.getDisplayName() + ", Recovering " + rbw);
            return recoverRbwImpl(rbw, b, newGS, minBytesRcvd, maxBytesRcvd);
          }
        }
      } catch (MustStopExistingWriter e) {
        e.getReplicaInPipeline().stopWriter(
            datanode.getDnConf().getXceiverStopTimeout());
      }
    }
  }

  /**
   * Returns the meta info of the replica.
   * This method is not thread-safe. It is expected that the caller holds
   * the locks datasetReadLock and blockOpLock.
   */
  private ReplicaHandler recoverRbwImpl(ReplicaInPipeline rbw,
      ExtendedBlock b, long newGS, long minBytesRcvd, long maxBytesRcvd)
      throws IOException {
    // check generation stamp
    long replicaGenerationStamp = rbw.getGenerationStamp();
    if (replicaGenerationStamp < b.getGenerationStamp() ||
        replicaGenerationStamp > newGS) {
      throw new ReplicaNotFoundException(
          ReplicaNotFoundException.UNEXPECTED_GS_REPLICA + b +
              ". Expected GS range is [" + b.getGenerationStamp() + ", " +
              newGS + "].");
    }

    // check replica length
    long bytesAcked = rbw.getBytesAcked();
    long numBytes = rbw.getNumBytes();
    if (bytesAcked < minBytesRcvd || numBytes > maxBytesRcvd) {
      throw new ReplicaNotFoundException("Unmatched length replica " +
          rbw + ": BytesAcked = " + bytesAcked +
          " BytesRcvd = " + numBytes + " are not in the range of [" +
          minBytesRcvd + ", " + maxBytesRcvd + "].");
    }

    FsVolumeReference ref = rbw.getReplicaInfo()
        .getVolume().obtainReference();
    try {
      // Truncate the potentially corrupt portion.
      // If the source was client and the last node in the pipeline was lost,
      // any corrupt data written after the acked length can go unnoticed.
      if (numBytes > bytesAcked) {
        rbw.getReplicaInfo().truncateBlock(bytesAcked);
        rbw.setNumBytes(bytesAcked);
        rbw.setLastChecksumAndDataLen(bytesAcked, null);
      }

      // bump the replica's generation stamp to newGS
      rbw.getReplicaInfo().bumpReplicaGS(newGS);
    } catch (IOException e) {
      IOUtils.cleanup(null, ref);
      throw e;
    }
    return new ReplicaHandler(rbw, ref);
  }
  
  @Override // FsDatasetSpi
  public ReplicaInPipeline convertTemporaryToRbw(
      final ExtendedBlock b) throws IOException {
    try (AutoCloseableLock lock = datasetReadLock.acquire()) {
      final long blockId = b.getBlockId();
      synchronized (getBlockOpLock(blockId)) {
        final long expectedGs = b.getGenerationStamp();
        final long visible = b.getNumBytes();
        LOG.info("Convert " + b + " from Temporary to RBW, visible length="
            + visible);

        final ReplicaInfo temp;
        // get replica
        final ReplicaInfo r = volumeMap.get(b.getBlockPoolId(), blockId);
        if (r == null) {
          throw new ReplicaNotFoundException(
              ReplicaNotFoundException.NON_EXISTENT_REPLICA + b);
        }
        // check the replica's state
        if (r.getState() != ReplicaState.TEMPORARY) {
          throw new ReplicaAlreadyExistsException(
              "r.getState() != ReplicaState.TEMPORARY, r=" + r);
        }
        temp = r;
        // check generation stamp
        if (temp.getGenerationStamp() != expectedGs) {
          throw new ReplicaAlreadyExistsException(
              "temp.getGenerationStamp() != expectedGs = " + expectedGs
                  + ", temp=" + temp);
        }

        // TODO: check writer?
        // set writer to the current thread
        // temp.setWriter(Thread.currentThread());

        // check length
        final long numBytes = temp.getNumBytes();
        if (numBytes < visible) {
          throw new IOException(numBytes + " = numBytes < visible = "
              + visible + ", temp=" + temp);
        }
        // check volume
        final FsVolumeImpl v = (FsVolumeImpl) temp.getVolume();
        if (v == null) {
          throw new IOException("r.getVolume() = null, temp=" + temp);
        }

        final ReplicaInPipeline rbw = v.convertTemporaryToRbw(b, temp);

        if(rbw.getState() != ReplicaState.RBW) {
          throw new IOException("Expected replica state: " + ReplicaState.RBW
              + " obtained " + rbw.getState() + " for converting block "
              + b.getBlockId());
        }
        // overwrite the RBW in the volume map
        volumeMap.add(b.getBlockPoolId(), rbw.getReplicaInfo());
        return rbw;
      }
    }
  }

  @Override // FsDatasetSpi
  public ReplicaHandler createTemporary(
      StorageType storageType, ExtendedBlock b) throws IOException {
    long startTimeMs = Time.monotonicNow();
    long writerStopTimeoutMs = datanode.getDnConf().getXceiverStopTimeout();
    ReplicaInfo lastFoundReplicaInfo = null;
    do {
      try (AutoCloseableLock lock = datasetReadLock.acquire()) {
        synchronized (getBlockOpLock(b.getBlockId())) {
          ReplicaInfo currentReplicaInfo =
              volumeMap.get(b.getBlockPoolId(), b.getBlockId());
          if (currentReplicaInfo == lastFoundReplicaInfo) {
            if (lastFoundReplicaInfo != null) {
              invalidate(b.getBlockPoolId(),
                  new Block[] {lastFoundReplicaInfo});
            }
            FsVolumeReference ref =
                volumes.getNextVolume(storageType, b.getNumBytes());
            FsVolumeImpl v = (FsVolumeImpl) ref.getVolume();
            ReplicaInPipeline newReplicaInfo;
            try {
              newReplicaInfo = v.createTemporary(b);
            } catch (IOException e) {
              IOUtils.cleanup(null, ref);
              throw e;
            }

            volumeMap.add(b.getBlockPoolId(), newReplicaInfo.getReplicaInfo());
            return new ReplicaHandler(newReplicaInfo, ref);
          } else {
            if (!(currentReplicaInfo.getGenerationStamp() < b
                .getGenerationStamp()
                && (currentReplicaInfo.getState() == ReplicaState.TEMPORARY
                    || currentReplicaInfo.getState() == ReplicaState.RBW))) {
              throw new ReplicaAlreadyExistsException("Block " + b
                  + " already exists in state " + currentReplicaInfo.getState()
                  + " and thus cannot be created.");
            }
            lastFoundReplicaInfo = currentReplicaInfo;
          }
        }
      }

      // Hang too long, just bail out. This is not supposed to happen.
      long writerStopMs = Time.monotonicNow() - startTimeMs;
      if (writerStopMs > writerStopTimeoutMs) {
        LOG.warn("Unable to stop existing writer for block " + b + " after " 
            + writerStopMs + " miniseconds.");
        throw new IOException("Unable to stop existing writer for block " + b
            + " after " + writerStopMs + " miniseconds.");
      }

      // Stop the previous writer
      ((ReplicaInPipeline)lastFoundReplicaInfo).stopWriter(writerStopTimeoutMs);
    } while (true);
  }

  /**
   * Sets the offset in the meta file so that the
   * last checksum will be overwritten.
   */
  @Override // FsDatasetSpi
  public void adjustCrcChannelPosition(ExtendedBlock b, ReplicaOutputStreams streams, 
      int checksumSize) throws IOException {
    FileOutputStream file = (FileOutputStream)streams.getChecksumOut();
    FileChannel channel = file.getChannel();
    long oldPos = channel.position();
    long newPos = oldPos - checksumSize;
    if (LOG.isDebugEnabled()) {
      LOG.debug("Changing meta file offset of block " + b + " from " +
          oldPos + " to " + newPos);
    }
    channel.position(newPos);
  }

  //
  // REMIND - mjc - eventually we should have a timeout system
  // in place to clean up block files left by abandoned clients.
  // We should have some timer in place, so that if a blockfile
  // is created but non-valid, and has been idle for >48 hours,
  // we can GC it safely.
  //

  /**
   * Complete the block write!
   */
  @Override // FsDatasetSpi
  public void finalizeBlock(ExtendedBlock b) throws IOException {
    try (AutoCloseableLock lock = datasetReadLock.acquire()) {
      synchronized (getBlockOpLock(b.getBlockId())) {
        if (Thread.interrupted()) {
          // Don't allow data modifications from interrupted threads
          throw new IOException(
              "Cannot finalize block from Interrupted Thread");
        }
        ReplicaInfo replicaInfo = getReplicaInfo(b);
        if (replicaInfo.getState() == ReplicaState.FINALIZED) {
          // this is legal, when recovery happens on a file that has
          // been opened for append but never modified
          return;
        }
        finalizeReplica(b.getBlockPoolId(), replicaInfo);
      }
    }
  }

  private ReplicaInfo finalizeReplica(String bpid,
      ReplicaInfo replicaInfo) throws IOException {
    ReplicaInfo newReplicaInfo = null;
    if (replicaInfo.getState() == ReplicaState.RUR &&
        replicaInfo.getOriginalReplica().getState()
        == ReplicaState.FINALIZED) {
      newReplicaInfo = replicaInfo.getOriginalReplica();
    } else {
      FsVolumeImpl v = (FsVolumeImpl)replicaInfo.getVolume();
      if (v == null) {
        throw new IOException("No volume for block " + replicaInfo);
      }

      newReplicaInfo = v.addFinalizedBlock(
          bpid, replicaInfo, replicaInfo, replicaInfo.getBytesReserved());
      if (v.isTransientStorage()) {
        releaseLockedMemory(
            replicaInfo.getOriginalBytesReserved()
                - replicaInfo.getNumBytes(),
            false);
        ramDiskReplicaTracker.addReplica(
            bpid, replicaInfo.getBlockId(), v, replicaInfo.getNumBytes());
        datanode.getMetrics().addRamDiskBytesWrite(replicaInfo.getNumBytes());
      }
    }
    assert newReplicaInfo.getState() == ReplicaState.FINALIZED
        : "Replica should be finalized";
    volumeMap.add(bpid, newReplicaInfo);
    return newReplicaInfo;
  }

  /**
   * Remove the temporary block file (if any).
   */
  @Override // FsDatasetSpi
  public void unfinalizeBlock(ExtendedBlock b) throws IOException {
    try (AutoCloseableLock lock = datasetReadLock.acquire()) {
      synchronized (getBlockOpLock(b.getBlockId())) {
        ReplicaInfo replicaInfo = volumeMap.get(b.getBlockPoolId(),
            b.getLocalBlock());
        if (replicaInfo != null &&
            replicaInfo.getState() == ReplicaState.TEMPORARY) {
          // remove from volumeMap
          volumeMap.remove(b.getBlockPoolId(), b.getLocalBlock());

          // delete the on-disk temp file
          if (delBlockFromDisk(replicaInfo)) {
            LOG.warn("Block " + b + " unfinalized and removed. ");
          }
          if (replicaInfo.getVolume().isTransientStorage()) {
            ramDiskReplicaTracker.discardReplica(b.getBlockPoolId(),
                b.getBlockId(), true);
          }
        }
      }
    }
  }

  /**
   * Remove a block from disk.
   * @param info the replica that needs to be deleted
   * @return true if data for the replica are deleted; false otherwise
   */
  private boolean delBlockFromDisk(ReplicaInfo info) {
    
    if (!info.deleteBlockData()) {
      LOG.warn("Not able to delete the block data for replica " + info);
      return false;
    } else { // remove the meta file
      if (!info.deleteMetadata()) {
        LOG.warn("Not able to delete the meta data for replica " + info);
        return false;
      }
    }
    return true;
  }

  @Override // FsDatasetSpi
  public List<Long> getCacheReport(String bpid) {
    return cacheManager.getCachedBlocks(bpid);
  }

  @Override
  public Map<DatanodeStorage, BlockListAsLongs> getBlockReports(String bpid) {
    Map<DatanodeStorage, BlockListAsLongs> blockReportsMap =
        new HashMap<DatanodeStorage, BlockListAsLongs>();

    Map<String, BlockListAsLongs.Builder> builders =
        new HashMap<String, BlockListAsLongs.Builder>();

    List<FsVolumeImpl> curVolumes = null;
    try (AutoCloseableLock lock = datasetWriteLock.acquire()) {
      curVolumes = volumes.getVolumes();
      for (FsVolumeSpi v : curVolumes) {
        builders.put(v.getStorageID(), BlockListAsLongs.builder(maxDataLength));
      }

      Set<String> missingVolumesReported = new HashSet<>();
      for (ReplicaInfo b : volumeMap.replicas(bpid)) {
        String volStorageID = b.getVolume().getStorageID();
        if (!builders.containsKey(volStorageID)) {
          if (!missingVolumesReported.contains(volStorageID)) {
            LOG.warn("Storage volume: " + volStorageID + " missing for the"
                + " replica block: " + b + ". Probably being removed!");
            missingVolumesReported.add(volStorageID);
          }
          continue;
        }
        switch(b.getState()) {
        case FINALIZED:
        case RBW:
        case RWR:
          builders.get(b.getVolume().getStorageID()).add(b);
          break;
        case RUR:
          ReplicaInfo orig = b.getOriginalReplica();
          builders.get(b.getVolume().getStorageID()).add(orig);
          break;
        case TEMPORARY:
          break;
        default:
          assert false : "Illegal ReplicaInfo state.";
        }
      }
    }

    for (FsVolumeImpl v : curVolumes) {
      blockReportsMap.put(v.toDatanodeStorage(),
                          builders.get(v.getStorageID()).build());
    }

    return blockReportsMap;
  }

  /**
   * Gets a list of references to the finalized blocks for the given block pool.
   * <p>
   * Callers of this function should call
   * {@link FsDatasetSpi#acquireDatasetLock} to avoid blocks' status being
   * changed during list iteration.
   * </p>
   * @return a list of references to the finalized blocks for the given block
   *         pool.
   */
  @Override
  public List<ReplicaInfo> getFinalizedBlocks(String bpid) {
    try (AutoCloseableLock lock = datasetWriteLock.acquire()) {
      final List<ReplicaInfo> finalized = new ArrayList<ReplicaInfo>(
          volumeMap.size(bpid));
      for (ReplicaInfo b : volumeMap.replicas(bpid)) {
        if (b.getState() == ReplicaState.FINALIZED) {
          finalized.add(b);
        }
      }
      return finalized;
    }
  }

  /**
<<<<<<< HEAD
   * Get the list of finalized blocks from in-memory blockmap for a block pool.
   */
  @Override
  public List<ReplicaInfo> getFinalizedBlocksOnPersistentStorage(
      String bpid) {
    try (AutoCloseableLock lock = datasetWriteLock.acquire()) {
      ArrayList<ReplicaInfo> finalized =
          new ArrayList<ReplicaInfo>(volumeMap.size(bpid));
      for (ReplicaInfo b : volumeMap.replicas(bpid)) {
        if(!b.getVolume().isTransientStorage() &&
            b.getState() == ReplicaState.FINALIZED) {
          finalized.add(new ReplicaBuilder(ReplicaState.FINALIZED)
              .from(b).build());
        }
      }
      return finalized;
    }
  }

  /**
=======
>>>>>>> 7ba74bef
   * Check if a block is valid.
   *
   * @param b           The block to check.
   * @param minLength   The minimum length that the block must have.  May be 0.
   * @param state       If this is null, it is ignored.  If it is non-null, we
   *                        will check that the replica has this state.
   *
   * @throws ReplicaNotFoundException          If the replica is not found 
   *
   * @throws UnexpectedReplicaStateException   If the replica is not in the 
   *                                             expected state.
   * @throws FileNotFoundException             If the block file is not found or there
   *                                              was an error locating it.
   * @throws EOFException                      If the replica length is too short.
   * 
   * @throws IOException                       May be thrown from the methods called. 
   */
  @Override // FsDatasetSpi
  public void checkBlock(ExtendedBlock b, long minLength, ReplicaState state)
      throws ReplicaNotFoundException, UnexpectedReplicaStateException,
      FileNotFoundException, EOFException, IOException {
    final ReplicaInfo replicaInfo = volumeMap.get(b.getBlockPoolId(), 
        b.getLocalBlock());
    if (replicaInfo == null) {
      throw new ReplicaNotFoundException(b);
    }
    if (replicaInfo.getState() != state) {
      throw new UnexpectedReplicaStateException(b,state);
    }
    if (!replicaInfo.blockDataExists()) {
      throw new FileNotFoundException(replicaInfo.getBlockURI().toString());
    }
    long onDiskLength = getLength(b);
    if (onDiskLength < minLength) {
      throw new EOFException(b + "'s on-disk length " + onDiskLength
          + " is shorter than minLength " + minLength);
    }
  }

  /**
   * Check whether the given block is a valid one.
   * valid means finalized
   */
  @Override // FsDatasetSpi
  public boolean isValidBlock(ExtendedBlock b) {
    return isValid(b, ReplicaState.FINALIZED);
  }
  
  /**
   * Check whether the given block is a valid RBW.
   */
  @Override // {@link FsDatasetSpi}
  public boolean isValidRbw(final ExtendedBlock b) {
    return isValid(b, ReplicaState.RBW);
  }

  /** Does the block exist and have the given state? */
  private boolean isValid(final ExtendedBlock b, final ReplicaState state) {
    try {
      checkBlock(b, 0, state);
    } catch (IOException e) {
      return false;
    }
    return true;
  }

  /**
   * Find the file corresponding to the block and return it if it exists.
   */
  ReplicaInfo validateBlockFile(String bpid, long blockId) {
    //Should we check for metadata file too?
    final ReplicaInfo r;
    try (AutoCloseableLock lock = datasetReadLock.acquire()) {
      synchronized (getBlockOpLock(blockId)) {
        r = volumeMap.get(bpid, blockId);
      }
    }

    if (r != null) {
      if (r.blockDataExists()) {
        return r;
      }
      // if file is not null, but doesn't exist - possibly disk failed
      datanode.checkDiskErrorAsync();
    }

    if (LOG.isDebugEnabled()) {
      LOG.debug("blockId=" + blockId + ", replica=" + r);
    }
    return null;
  }

  /** Check the files of a replica. */
  static void checkReplicaFiles(final ReplicaInfo r) throws IOException {
    //check replica's data exists
    if (!r.blockDataExists()) {
      throw new FileNotFoundException("Block data not found, r=" + r);
    }
    if (r.getBytesOnDisk() != r.getBlockDataLength()) {
      throw new IOException("Block length mismatch, len="
          + r.getBlockDataLength() + " but r=" + r);
    }

    //check replica's meta file
    if (!r.metadataExists()) {
      throw new IOException(r.getMetadataURI() + " does not exist, r=" + r);
    }
    if (r.getMetadataLength() == 0) {
      throw new IOException("Metafile is empty, r=" + r);
    }
  }

  /**
   * We're informed that a block is no longer valid. Delete it.
   */
  @Override // FsDatasetSpi
  public void invalidate(String bpid, Block invalidBlks[]) throws IOException {
    final List<String> errors = new ArrayList<String>();
    for (int i = 0; i < invalidBlks.length; i++) {
      final ReplicaInfo removing;
      final FsVolumeImpl v;
      try (AutoCloseableLock lock = datasetReadLock.acquire()) {
        synchronized (getBlockOpLock(invalidBlks[i].getBlockId())) {
          final ReplicaInfo info = volumeMap.get(bpid, invalidBlks[i]);
          if (info == null) {
            ReplicaInfo infoByBlockId =
                volumeMap.get(bpid, invalidBlks[i].getBlockId());
            if (infoByBlockId == null) {
              // It is okay if the block is not found -- it
              // may be deleted earlier.
              LOG.info("Failed to delete replica " + invalidBlks[i]
                  + ": ReplicaInfo not found.");
            } else {
              errors.add("Failed to delete replica " + invalidBlks[i]
                  + ": GenerationStamp not matched, existing replica is "
                  + Block.toString(infoByBlockId));
            }
            continue;
          }

          v = (FsVolumeImpl)info.getVolume();
          if (v == null) {
            errors.add("Failed to delete replica " + invalidBlks[i]
                +  ". No volume for replica " + info);
            continue;
          }
          try {
            File blockFile = new File(info.getBlockURI());
            if (blockFile != null && blockFile.getParentFile() == null) {
              errors.add("Failed to delete replica " + invalidBlks[i]
                  +  ". Parent not found for block file: " + blockFile);
              continue;
            }
          } catch(IllegalArgumentException e) {
            LOG.warn("Parent directory check failed; replica " + info
                + " is not backed by a local file");
          }
          removing = volumeMap.remove(bpid, invalidBlks[i]);
          addDeletingBlock(bpid, removing.getBlockId());
          if (LOG.isDebugEnabled()) {
            LOG.debug("Block file " + removing.getBlockURI()
                + " is to be deleted");
          }
          if (removing instanceof ReplicaInPipeline) {
            ((ReplicaInPipeline) removing).releaseAllBytesReserved();
          }
        }
      }

      if (v.isTransientStorage()) {
        RamDiskReplica replicaInfo =
          ramDiskReplicaTracker.getReplica(bpid, invalidBlks[i].getBlockId());
        if (replicaInfo != null) {
          if (!replicaInfo.getIsPersisted()) {
            datanode.getMetrics().incrRamDiskBlocksDeletedBeforeLazyPersisted();
          }
          ramDiskReplicaTracker.discardReplica(replicaInfo.getBlockPoolId(),
            replicaInfo.getBlockId(), true);
        }
      }

      // If a DFSClient has the replica in its cache of short-circuit file
      // descriptors (and the client is using ShortCircuitShm), invalidate it.
      datanode.getShortCircuitRegistry().processBlockInvalidation(
                new ExtendedBlockId(invalidBlks[i].getBlockId(), bpid));

      // If the block is cached, start uncaching it.
      cacheManager.uncacheBlock(bpid, invalidBlks[i].getBlockId());

      // Delete the block asynchronously to make sure we can do it fast enough.
      // It's ok to unlink the block file before the uncache operation
      // finishes.
      try {
        asyncDiskService.deleteAsync(v.obtainReference(), removing,
            new ExtendedBlock(bpid, invalidBlks[i]),
            dataStorage.getTrashDirectoryForReplica(bpid, removing));
      } catch (ClosedChannelException e) {
        LOG.warn("Volume " + v + " is closed, ignore the deletion task for " +
            "block " + invalidBlks[i]);
      }
    }
    if (!errors.isEmpty()) {
      StringBuilder b = new StringBuilder("Failed to delete ")
        .append(errors.size()).append(" (out of ").append(invalidBlks.length)
        .append(") replica(s):");
      for(int i = 0; i < errors.size(); i++) {
        b.append("\n").append(i).append(") ").append(errors.get(i));
      }
      throw new IOException(b.toString());
    }
  }

  /**
   * Invalidate a block but does not delete the actual on-disk block file.
   *
   * It should only be used when deactivating disks.
   *
   * @param bpid the block pool ID.
   * @param block The block to be invalidated.
   */
  public void invalidate(String bpid, ReplicaInfo block) {
    // If a DFSClient has the replica in its cache of short-circuit file
    // descriptors (and the client is using ShortCircuitShm), invalidate it.
    datanode.getShortCircuitRegistry().processBlockInvalidation(
        new ExtendedBlockId(block.getBlockId(), bpid));

    // If the block is cached, start uncaching it.
    cacheManager.uncacheBlock(bpid, block.getBlockId());

    datanode.notifyNamenodeDeletedBlock(new ExtendedBlock(bpid, block),
        block.getStorageUuid());
  }

  /**
   * Asynchronously attempts to cache a single block via {@link FsDatasetCache}.
   */
  private void cacheBlock(String bpid, long blockId) {
    FsVolumeImpl volume;
    String blockFileName;
    long length, genstamp;
    Executor volumeExecutor;

    try (AutoCloseableLock lock = datasetReadLock.acquire()) {
      synchronized (getBlockOpLock(blockId)) {
        ReplicaInfo info = volumeMap.get(bpid, blockId);
        boolean success = false;
        try {
          if (info == null) {
            LOG.warn("Failed to cache block with id " + blockId + ", pool " +
                bpid + ": ReplicaInfo not found.");
            return;
          }
          if (info.getState() != ReplicaState.FINALIZED) {
            LOG.warn("Failed to cache block with id " + blockId + ", pool " +
                bpid + ": replica is not finalized; it is in state " +
                info.getState());
            return;
          }
          try {
            volume = (FsVolumeImpl)info.getVolume();
            if (volume == null) {
              LOG.warn("Failed to cache block with id " + blockId + ", pool " +
                  bpid + ": volume not found.");
              return;
            }
          } catch (ClassCastException e) {
            LOG.warn("Failed to cache block with id " + blockId +
                ": volume was not an instance of FsVolumeImpl.");
            return;
          }
          if (volume.isTransientStorage()) {
            LOG.warn("Caching not supported on block with id " + blockId +
                " since the volume is backed by RAM.");
            return;
          }
          success = true;
        } finally {
          if (!success) {
            cacheManager.numBlocksFailedToCache.incrementAndGet();
          }
        }
        blockFileName = info.getBlockURI().toString();
        length = info.getVisibleLength();
        genstamp = info.getGenerationStamp();
        volumeExecutor = volume.getCacheExecutor();
      }
    }
    cacheManager.cacheBlock(blockId, bpid, 
        blockFileName, length, genstamp, volumeExecutor);
  }

  @Override // FsDatasetSpi
  public void cache(String bpid, long[] blockIds) {
    for (int i=0; i < blockIds.length; i++) {
      cacheBlock(bpid, blockIds[i]);
    }
  }

  @Override // FsDatasetSpi
  public void uncache(String bpid, long[] blockIds) {
    for (int i=0; i < blockIds.length; i++) {
      cacheManager.uncacheBlock(bpid, blockIds[i]);
    }
  }

  @Override
  public boolean isCached(String bpid, long blockId) {
    return cacheManager.isCached(bpid, blockId);
  }

  @Override // FsDatasetSpi
  public boolean contains(final ExtendedBlock block) {
    ReplicaInfo r = null;
    try (AutoCloseableLock lock = datasetReadLock.acquire()) {
      final long blockId = block.getLocalBlock().getBlockId();
      synchronized (getBlockOpLock(blockId)) {
        final String bpid = block.getBlockPoolId();
        r = volumeMap.get(bpid, blockId);
      }
    }
    return (r != null && r.blockDataExists());
  }

  /**
   * check if a data directory is healthy
   *
   * if some volumes failed - the caller must emove all the blocks that belong
   * to these failed volumes.
   * @return the failed volumes. Returns null if no volume failed.
   */
  @Override // FsDatasetSpi
  public Set<StorageLocation> checkDataDir() {
   return volumes.checkDirs();
  }
    

  @Override // FsDatasetSpi
  public String toString() {
    return "FSDataset{dirpath='"+volumes+"'}";
  }

  private ObjectName mbeanName;
  
  /**
   * Register the FSDataset MBean using the name
   *        "hadoop:service=DataNode,name=FSDatasetState-<datanodeUuid>"
   */
  void registerMBean(final String datanodeUuid) {
    // We wrap to bypass standard mbean naming convetion.
    // This wraping can be removed in java 6 as it is more flexible in 
    // package naming for mbeans and their impl.
    try {
      StandardMBean bean = new StandardMBean(this,FSDatasetMBean.class);
      mbeanName = MBeans.register("DataNode", "FSDatasetState-" + datanodeUuid, bean);
    } catch (NotCompliantMBeanException e) {
      LOG.warn("Error registering FSDatasetState MBean", e);
    }
    LOG.info("Registered FSDatasetState MBean");
  }

  @Override // FsDatasetSpi
  public void shutdown() {
    fsRunning = false;

    if (lazyWriter != null) {
      ((LazyWriter) lazyWriter.getRunnable()).stop();
      lazyWriter.interrupt();
    }

    if (mbeanName != null) {
      MBeans.unregister(mbeanName);
    }
    
    if (asyncDiskService != null) {
      asyncDiskService.shutdown();
    }

    if (asyncLazyPersistService != null) {
      asyncLazyPersistService.shutdown();
    }
    
    if(volumes != null) {
      volumes.shutdown();
    }

    if (lazyWriter != null) {
      try {
        lazyWriter.join();
      } catch (InterruptedException ie) {
        LOG.warn("FsDatasetImpl.shutdown ignoring InterruptedException " +
                     "from LazyWriter.join");
      }
    }
  }

  @Override // FSDatasetMBean
  public String getStorageInfo() {
    return toString();
  }

  /**
   * Reconcile the difference between blocks on the disk and blocks in
   * volumeMap
   *
   * Check the given block for inconsistencies. Look at the
   * current state of the block and reconcile the differences as follows:
   * <ul>
   * <li>If the block file is missing, delete the block from volumeMap</li>
   * <li>If the block file exists and the block is missing in volumeMap,
   * add the block to volumeMap <li>
   * <li>If generation stamp does not match, then update the block with right
   * generation stamp</li>
   * <li>If the block length in memory does not match the actual block file length
   * then mark the block as corrupt and update the block length in memory</li>
   * <li>If the file in {@link ReplicaInfo} does not match the file on
   * the disk, update {@link ReplicaInfo} with the correct file</li>
   * </ul>
   *
   * @param blockId Block that differs
   * @param diskFile Block file on the disk
   * @param diskMetaFile Metadata file from on the disk
   * @param vol Volume of the block file
   */
  @Override
  public void checkAndUpdate(String bpid, long blockId, File diskFile,
      File diskMetaFile, FsVolumeSpi vol) throws IOException {
    Block corruptBlock = null;
    ReplicaInfo memBlockInfo;
    try (AutoCloseableLock lock = datasetReadLock.acquire()) {
      synchronized (getBlockOpLock(blockId)) {
        memBlockInfo = volumeMap.get(bpid, blockId);
        if (memBlockInfo != null
            && memBlockInfo.getState() != ReplicaState.FINALIZED) {
          // Block is not finalized - ignore the difference
          return;
        }

        final long diskGS = diskMetaFile != null && diskMetaFile.exists() ?
            Block.getGenerationStamp(diskMetaFile.getName()) :
                HdfsConstants.GRANDFATHER_GENERATION_STAMP;

        if (diskFile == null || !diskFile.exists()) {
          if (memBlockInfo == null) {
            // Block file does not exist and block does not exist in memory
            // If metadata file exists then delete it
            if (diskMetaFile != null && diskMetaFile.exists()
                && diskMetaFile.delete()) {
              LOG.warn("Deleted a metadata file without a block "
                  + diskMetaFile.getAbsolutePath());
            }
            return;
          }
          if (!memBlockInfo.blockDataExists()) {
            // Block is in memory and not on the disk
            // Remove the block from volumeMap
            volumeMap.remove(bpid, blockId);
            if (vol.isTransientStorage()) {
              ramDiskReplicaTracker.discardReplica(bpid, blockId, true);
            }
            LOG.warn("Removed block " + blockId
                + " from memory with missing block file on the disk");
            // Finally remove the metadata file
            if (diskMetaFile != null && diskMetaFile.exists()
                && diskMetaFile.delete()) {
              LOG.warn("Deleted a metadata file for the deleted block "
                  + diskMetaFile.getAbsolutePath());
            }
          }
          return;
        }
        /*
         * Block file exists on the disk
         */
        if (memBlockInfo == null) {
          // Block is missing in memory - add the block to volumeMap
          ReplicaInfo diskBlockInfo = new ReplicaBuilder(ReplicaState.FINALIZED)
              .setBlockId(blockId)
              .setLength(diskFile.length())
              .setGenerationStamp(diskGS)
              .setFsVolume(vol)
              .setDirectoryToUse(diskFile.getParentFile())
              .build();
          volumeMap.add(bpid, diskBlockInfo);
          if (vol.isTransientStorage()) {
            long lockedBytesReserved =
                cacheManager.reserve(diskBlockInfo.getNumBytes()) > 0 ?
                    diskBlockInfo.getNumBytes() : 0;
            ramDiskReplicaTracker.addReplica(
                bpid, blockId, (FsVolumeImpl) vol, lockedBytesReserved);
          }
          LOG.warn("Added missing block to memory " + diskBlockInfo);
          return;
        }
        /*
         * Block exists in volumeMap and the block file exists on the disk
         */
        // Compare block files
        if (memBlockInfo.blockDataExists()) {
          if (memBlockInfo.getBlockURI().compareTo(diskFile.toURI()) != 0) {
            if (diskMetaFile.exists()) {
              if (memBlockInfo.metadataExists()) {
                // We have two sets of block+meta files. Decide which one to
                // keep.
                ReplicaInfo diskBlockInfo =
                    new ReplicaBuilder(ReplicaState.FINALIZED)
                      .setBlockId(blockId)
                      .setLength(diskFile.length())
                      .setGenerationStamp(diskGS)
                      .setFsVolume(vol)
                      .setDirectoryToUse(diskFile.getParentFile())
                      .build();
                ((FsVolumeImpl) vol).resolveDuplicateReplicas(bpid,
                    memBlockInfo, diskBlockInfo, volumeMap);
              }
            } else {
              if (!diskFile.delete()) {
                LOG.warn("Failed to delete " + diskFile);
              }
            }
          }
        } else {
          // Block refers to a block file that does not exist.
          // Update the block with the file found on the disk. Since the block
          // file and metadata file are found as a pair on the disk, update
          // the block based on the metadata file found on the disk
          LOG.warn("Block file in replica "
              + memBlockInfo.getBlockURI()
              + " does not exist. Updating it to the file found during scan "
              + diskFile.getAbsolutePath());
          memBlockInfo.updateWithReplica(
              StorageLocation.parse(diskFile.toString()));

          LOG.warn("Updating generation stamp for block " + blockId
              + " from " + memBlockInfo.getGenerationStamp() + " to " + diskGS);
          memBlockInfo.setGenerationStamp(diskGS);
        }

        // Compare generation stamp
        if (memBlockInfo.getGenerationStamp() != diskGS) {
          File memMetaFile = FsDatasetUtil.getMetaFile(diskFile,
              memBlockInfo.getGenerationStamp());
          if (memMetaFile.exists()) {
            if (memMetaFile.compareTo(diskMetaFile) != 0) {
              LOG.warn("Metadata file in memory "
                  + memMetaFile.getAbsolutePath()
                  + " does not match file found by scan "
                  + (diskMetaFile == null?
                  null: diskMetaFile.getAbsolutePath()));
            }
          } else {
            // Metadata file corresponding to block in memory is missing
            // If metadata file found during the scan is on the same directory
            // as the block file, then use the generation stamp from it
            try {
              File memFile = new File(memBlockInfo.getBlockURI());
              long gs = diskMetaFile != null && diskMetaFile.exists()
                  && diskMetaFile.getParent().equals(memFile.getParent()) ?
                  diskGS : HdfsConstants.GRANDFATHER_GENERATION_STAMP;

              LOG.warn("Updating generation stamp for block " + blockId
                  + " from " + memBlockInfo.getGenerationStamp() + " to " + gs);

              memBlockInfo.setGenerationStamp(gs);
            } catch (IllegalArgumentException e) {
              //exception arises because the URI cannot be converted to a file
              LOG.warn("Block URI could not be resolved to a file", e);
            }
          }
        }

        // Compare block size
        if (memBlockInfo.getNumBytes() != memBlockInfo.getBlockDataLength()) {
          // Update the length based on the block file
          corruptBlock = new Block(memBlockInfo);
          LOG.warn("Updating size of block " + blockId + " from "
              + memBlockInfo.getNumBytes() + " to "
              + memBlockInfo.getBlockDataLength());
          memBlockInfo.setNumBytes(memBlockInfo.getBlockDataLength());
        }
      }
    }

    // Send corrupt block report outside the lock
    if (corruptBlock != null) {
      LOG.warn("Reporting the block " + corruptBlock
          + " as corrupt due to length mismatch");
      try {
        datanode.reportBadBlocks(new ExtendedBlock(bpid, corruptBlock),
            memBlockInfo.getVolume());
      } catch (IOException e) {
        LOG.warn("Failed to repot bad block " + corruptBlock, e);
      }
    }
  }

  /**
   * @deprecated use {@link #fetchReplicaInfo(String, long)} instead.
   */
  @Override // FsDatasetSpi
  @Deprecated
  public ReplicaInfo getReplica(String bpid, long blockId) {
    return volumeMap.get(bpid, blockId);
  }

  @Override 
  public String getReplicaString(String bpid, long blockId) {
    try (AutoCloseableLock lock = datasetReadLock.acquire()) {
      synchronized (getBlockOpLock(blockId)) {
        final Replica r = volumeMap.get(bpid, blockId);
        return r == null ? "null" : r.toString();
      }
    }
  }

  @Override // FsDatasetSpi
  public ReplicaRecoveryInfo initReplicaRecovery(RecoveringBlock rBlock)
      throws IOException {
    while (true) {
      try {
        try (AutoCloseableLock lock = datasetReadLock.acquire()) {
          ExtendedBlock extendblock = rBlock.getBlock();
          synchronized (getBlockOpLock(extendblock.getBlockId())) {
            return initReplicaRecoveryImpl(extendblock.getBlockPoolId(),
                volumeMap, extendblock.getLocalBlock(),
                rBlock.getNewGenerationStamp());
          }
        }
      } catch (MustStopExistingWriter e) {
        e.getReplicaInPipeline().stopWriter(
            datanode.getDnConf().getXceiverStopTimeout());
      }
    }
  }

  /** static version of {@link #initReplicaRecovery(RecoveringBlock)}. */
  static ReplicaRecoveryInfo initReplicaRecovery(String bpid, ReplicaMap map,
      Block block, long recoveryId, long xceiverStopTimeout,
      AutoCloseableLock autoCloseableLock) throws IOException {
    while (true) {
      try {
        try (AutoCloseableLock lock = autoCloseableLock.acquire()) {
          return initReplicaRecoveryImpl(bpid, map, block, recoveryId);
        }
      } catch (MustStopExistingWriter e) {
        e.getReplicaInPipeline().stopWriter(xceiverStopTimeout);
      }
    }
  }

  static ReplicaRecoveryInfo initReplicaRecoveryImpl(String bpid, ReplicaMap map,
      Block block, long recoveryId)
          throws IOException, MustStopExistingWriter {
    final ReplicaInfo replica = map.get(bpid, block.getBlockId());
    LOG.info("initReplicaRecovery: " + block + ", recoveryId=" + recoveryId
        + ", replica=" + replica);

    //check replica
    if (replica == null) {
      return null;
    }

    //stop writer if there is any
    if (replica.getState() == ReplicaState.TEMPORARY ||
        replica.getState() == ReplicaState.RBW) {
      final ReplicaInPipeline rip = (ReplicaInPipeline)replica;
      if (!rip.attemptToSetWriter(null, Thread.currentThread())) {
        throw new MustStopExistingWriter(rip);
      }

      //check replica bytes on disk.
      if (replica.getBytesOnDisk() < replica.getVisibleLength()) {
        throw new IOException("THIS IS NOT SUPPOSED TO HAPPEN:"
            + " getBytesOnDisk() < getVisibleLength(), rip=" + replica);
      }

      //check the replica's files
      checkReplicaFiles(replica);
    }

    //check generation stamp
    if (replica.getGenerationStamp() < block.getGenerationStamp()) {
      throw new IOException(
          "replica.getGenerationStamp() < block.getGenerationStamp(), block="
          + block + ", replica=" + replica);
    }

    //check recovery id
    if (replica.getGenerationStamp() >= recoveryId) {
      throw new IOException("THIS IS NOT SUPPOSED TO HAPPEN:"
          + " replica.getGenerationStamp() >= recoveryId = " + recoveryId
          + ", block=" + block + ", replica=" + replica);
    }

    //check RUR
    final ReplicaInfo rur;
    if (replica.getState() == ReplicaState.RUR) {
      rur = replica;
      if (rur.getRecoveryID() >= recoveryId) {
        throw new RecoveryInProgressException(
            "rur.getRecoveryID() >= recoveryId = " + recoveryId
            + ", block=" + block + ", rur=" + rur);
      }
      final long oldRecoveryID = rur.getRecoveryID();
      rur.setRecoveryID(recoveryId);
      LOG.info("initReplicaRecovery: update recovery id for " + block
          + " from " + oldRecoveryID + " to " + recoveryId);
    }
    else {
      rur = new ReplicaBuilder(ReplicaState.RUR)
          .from(replica).setRecoveryId(recoveryId).build();
      map.add(bpid, rur);
      LOG.info("initReplicaRecovery: changing replica state for "
          + block + " from " + replica.getState()
          + " to " + rur.getState());
    }
    return rur.createInfo();
  }

  @Override // FsDatasetSpi
  public Replica updateReplicaUnderRecovery(
                                    final ExtendedBlock oldBlock,
                                    final long recoveryId,
                                    final long newBlockId,
                                    final long newlength) throws IOException {
    try (AutoCloseableLock lock = datasetWriteLock.acquire()) {
      //get replica
      final String bpid = oldBlock.getBlockPoolId();
      final ReplicaInfo replica = volumeMap.get(bpid, oldBlock.getBlockId());
      LOG.info("updateReplica: " + oldBlock
          + ", recoveryId=" + recoveryId
          + ", length=" + newlength
          + ", replica=" + replica);

      //check replica
      if (replica == null) {
        throw new ReplicaNotFoundException(oldBlock);
      }

      //check replica state
      if (replica.getState() != ReplicaState.RUR) {
        throw new IOException("replica.getState() != " + ReplicaState.RUR
            + ", replica=" + replica);
      }

      //check replica's byte on disk
      if (replica.getBytesOnDisk() != oldBlock.getNumBytes()) {
        throw new IOException("THIS IS NOT SUPPOSED TO HAPPEN:"
            + " replica.getBytesOnDisk() != block.getNumBytes(), block="
            + oldBlock + ", replica=" + replica);
      }

      //check replica files before update
      checkReplicaFiles(replica);

      //update replica
      final ReplicaInfo finalized = updateReplicaUnderRecovery(oldBlock
          .getBlockPoolId(), replica, recoveryId,
          newBlockId, newlength);

      boolean copyTruncate = newBlockId != oldBlock.getBlockId();
      if (!copyTruncate) {
        assert finalized.getBlockId() == oldBlock.getBlockId()
            && finalized.getGenerationStamp() == recoveryId
            && finalized.getNumBytes() == newlength
            : "Replica information mismatched: oldBlock=" + oldBlock
            + ", recoveryId=" + recoveryId + ", newlength=" + newlength
            + ", newBlockId=" + newBlockId + ", finalized=" + finalized;
      } else {
        assert finalized.getBlockId() == oldBlock.getBlockId()
            && finalized.getGenerationStamp() == oldBlock.getGenerationStamp()
            && finalized.getNumBytes() == oldBlock.getNumBytes()
            : "Finalized and old information mismatched: oldBlock=" + oldBlock
            + ", genStamp=" + oldBlock.getGenerationStamp()
            + ", len=" + oldBlock.getNumBytes()
            + ", finalized=" + finalized;
      }
      //check replica files after update
      checkReplicaFiles(finalized);

      return finalized;
    }
  }

  private ReplicaInfo updateReplicaUnderRecovery(
                                          String bpid,
                                          ReplicaInfo rur,
                                          long recoveryId,
                                          long newBlockId,
                                          long newlength) throws IOException {
    //check recovery id
    if (rur.getRecoveryID() != recoveryId) {
      throw new IOException("rur.getRecoveryID() != recoveryId = " + recoveryId
          + ", rur=" + rur);
    }

    boolean copyOnTruncate = newBlockId > 0L && rur.getBlockId() != newBlockId;
    // bump rur's GS to be recovery id
    if(!copyOnTruncate) {
      rur.bumpReplicaGS(recoveryId);
    }

    //update length
    if (rur.getNumBytes() < newlength) {
      throw new IOException("rur.getNumBytes() < newlength = " + newlength
          + ", rur=" + rur);
    }

    if (rur.getNumBytes() > newlength) {
      if(!copyOnTruncate) {
        rur.breakHardLinksIfNeeded();
        rur.truncateBlock(newlength);
        // update RUR with the new length
        rur.setNumBytes(newlength);
      } else {
        // Copying block to a new block with new blockId.
        // Not truncating original block.
        FsVolumeImpl volume = (FsVolumeImpl) rur.getVolume();
        ReplicaInPipeline newReplicaInfo = volume.updateRURCopyOnTruncate(
            rur, bpid, newBlockId, recoveryId, newlength);
        if (newReplicaInfo.getState() != ReplicaState.RBW) {
          throw new IOException("Append on block " + rur.getBlockId()
              + " returned a replica of state " + newReplicaInfo.getState()
              + "; expected RBW");
        }

        newReplicaInfo.setNumBytes(newlength);
        volumeMap.add(bpid, newReplicaInfo.getReplicaInfo());
        finalizeReplica(bpid, newReplicaInfo.getReplicaInfo());
      }
    }
    // finalize the block
    return finalizeReplica(bpid, rur);
  }

  @Override // FsDatasetSpi
  public long getReplicaVisibleLength(final ExtendedBlock block)
  throws IOException {
    try (AutoCloseableLock lock = datasetReadLock.acquire()) {
      synchronized (getBlockOpLock(block.getBlockId())) {
        final Replica replica = getReplicaInfo(block.getBlockPoolId(),
            block.getBlockId());
        if (replica.getGenerationStamp() < block.getGenerationStamp()) {
          throw new IOException(
              "replica.getGenerationStamp() < block.getGenerationStamp(),"
                  + " block=" + block + ", replica=" + replica);
        }
        return replica.getVisibleLength();
      }
    }
  }
  
  @Override
  public void addBlockPool(String bpid, Configuration conf)
      throws IOException {
    LOG.info("Adding block pool " + bpid);
    try (AutoCloseableLock lock = datasetWriteLock.acquire()) {
      volumes.addBlockPool(bpid, conf);
      volumeMap.initBlockPool(bpid);
    }
    volumes.getAllVolumesMap(bpid, volumeMap, ramDiskReplicaTracker);
  }

  @Override
  public void shutdownBlockPool(String bpid) {
    try (AutoCloseableLock lock = datasetWriteLock.acquire()) {
      LOG.info("Removing block pool " + bpid);
      Map<DatanodeStorage, BlockListAsLongs> blocksPerVolume
          = getBlockReports(bpid);
      volumeMap.cleanUpBlockPool(bpid);
      volumes.removeBlockPool(bpid, blocksPerVolume);
    }
  }
  
  /**
   * Class for representing the Datanode volume information
   */
  private static class VolumeInfo {
    final String directory;
    final long usedSpace; // size of space used by HDFS
    final long freeSpace; // size of free space excluding reserved space
    final long reservedSpace; // size of space reserved for non-HDFS
    final long reservedSpaceForReplicas; // size of space reserved RBW or
                                    // re-replication
    final long numBlocks;

    VolumeInfo(FsVolumeImpl v, long usedSpace, long freeSpace) {
      this.directory = v.toString();
      this.usedSpace = usedSpace;
      this.freeSpace = freeSpace;
      this.reservedSpace = v.getReserved();
      this.reservedSpaceForReplicas = v.getReservedForReplicas();
      this.numBlocks = v.getNumBlocks();
    }
  }  

  private Collection<VolumeInfo> getVolumeInfo() {
    Collection<VolumeInfo> info = new ArrayList<VolumeInfo>();
    for (FsVolumeImpl volume : volumes.getVolumes()) {
      long used = 0;
      long free = 0;
      try (FsVolumeReference ref = volume.obtainReference()) {
        used = volume.getDfsUsed();
        free = volume.getAvailable();
      } catch (ClosedChannelException e) {
        continue;
      } catch (IOException e) {
        LOG.warn(e.getMessage());
        used = 0;
        free = 0;
      }
      
      info.add(new VolumeInfo(volume, used, free));
    }
    return info;
  }

  @Override
  public Map<String, Object> getVolumeInfoMap() {
    final Map<String, Object> info = new HashMap<String, Object>();
    Collection<VolumeInfo> volumes = getVolumeInfo();
    for (VolumeInfo v : volumes) {
      final Map<String, Object> innerInfo = new HashMap<String, Object>();
      innerInfo.put("usedSpace", v.usedSpace);
      innerInfo.put("freeSpace", v.freeSpace);
      innerInfo.put("reservedSpace", v.reservedSpace);
      innerInfo.put("reservedSpaceForReplicas", v.reservedSpaceForReplicas);
      innerInfo.put("numBlocks", v.numBlocks);
      info.put(v.directory, innerInfo);
    }
    return info;
  }

  @Override //FsDatasetSpi
  public void deleteBlockPool(String bpid, boolean force)
      throws IOException {
    try (AutoCloseableLock lock = datasetWriteLock.acquire()) {
      List<FsVolumeImpl> curVolumes = volumes.getVolumes();
      if (!force) {
        for (FsVolumeImpl volume : curVolumes) {
          try (FsVolumeReference ref = volume.obtainReference()) {
            if (!volume.isBPDirEmpty(bpid)) {
              LOG.warn(bpid
                  + " has some block files, cannot delete unless forced");
              throw new IOException("Cannot delete block pool, "
                  + "it contains some block files");
            }
          } catch (ClosedChannelException e) {
            // ignore.
          }
        }
      }
      for (FsVolumeImpl volume : curVolumes) {
        try (FsVolumeReference ref = volume.obtainReference()) {
          volume.deleteBPDirectories(bpid, force);
        } catch (ClosedChannelException e) {
          // ignore.
        }
      }
    }
  }
  
  @Override // FsDatasetSpi
  public BlockLocalPathInfo getBlockLocalPathInfo(ExtendedBlock block)
      throws IOException {
    try (AutoCloseableLock lock = datasetReadLock.acquire()) {
      synchronized (getBlockOpLock(block.getBlockId())) {
        final Replica replica = volumeMap.get(block.getBlockPoolId(),
            block.getBlockId());
        if (replica == null) {
          throw new ReplicaNotFoundException(block);
        }
        if (replica.getGenerationStamp() < block.getGenerationStamp()) {
          throw new IOException(
              "Replica generation stamp < block generation stamp, block="
              + block + ", replica=" + replica);
        } else if (replica.getGenerationStamp() > block.getGenerationStamp()) {
          block.setGenerationStamp(replica.getGenerationStamp());
        }
      }
    }

    ReplicaInfo r = getBlockReplica(block);
    File blockFile = new File(r.getBlockURI());
    File metaFile = new File(r.getMetadataURI());
    BlockLocalPathInfo info = new BlockLocalPathInfo(block,
        blockFile.getAbsolutePath(), metaFile.toString());
    return info;
  }

  @Override
  public void enableTrash(String bpid) {
    dataStorage.enableTrash(bpid);
  }

  @Override
  public void clearTrash(String bpid) {
    dataStorage.clearTrash(bpid);
  }

  @Override
  public boolean trashEnabled(String bpid) {
    return dataStorage.trashEnabled(bpid);
  }

  @Override
  public void setRollingUpgradeMarker(String bpid) throws IOException {
    dataStorage.setRollingUpgradeMarker(bpid);
  }

  @Override
  public void clearRollingUpgradeMarker(String bpid) throws IOException {
    dataStorage.clearRollingUpgradeMarker(bpid);
  }


  @Override
  public void onCompleteLazyPersist(String bpId, long blockId,
      long creationTime, File[] savedFiles, FsVolumeImpl targetVolume) {
    try (AutoCloseableLock lock = datasetReadLock.acquire()) {
      synchronized (getBlockOpLock(blockId)) {
        ramDiskReplicaTracker.recordEndLazyPersist(bpId, blockId, savedFiles);

        targetVolume.incDfsUsedAndNumBlocks(bpId, savedFiles[0].length()
            + savedFiles[1].length());

        // Update metrics (ignore the metadata file size)
        datanode.getMetrics().incrRamDiskBlocksLazyPersisted();
        datanode.getMetrics().incrRamDiskBytesLazyPersisted(
            savedFiles[1].length());
        datanode.getMetrics().addRamDiskBlocksLazyPersistWindowMs(
            Time.monotonicNow() - creationTime);

        if (LOG.isDebugEnabled()) {
          LOG.debug("LazyWriter: Finish persisting RamDisk block: "
              + " block pool Id: " + bpId + " block id: " + blockId
              + " to block file " + savedFiles[1] + " and meta file "
              + savedFiles[0]
              + " on target volume " + targetVolume);
        }
      }
    }
  }

  @Override
  public void onFailLazyPersist(String bpId, long blockId) {
    RamDiskReplica block = null;
    block = ramDiskReplicaTracker.getReplica(bpId, blockId);
    if (block != null) {
      LOG.warn("Failed to save replica " + block + ". re-enqueueing it.");
      ramDiskReplicaTracker.reenqueueReplicaNotPersisted(block);
    }
  }

  @Override
  public void submitBackgroundSyncFileRangeRequest(ExtendedBlock block,
      FileDescriptor fd, long offset, long nbytes, int flags) {
    FsVolumeImpl fsVolumeImpl = this.getVolume(block);
    asyncDiskService.submitSyncFileRangeRequest(fsVolumeImpl, fd, offset,
        nbytes, flags);
  }

  private boolean ramDiskConfigured() {
    for (FsVolumeImpl v: volumes.getVolumes()){
      if (v.isTransientStorage()) {
        return true;
      }
    }
    return false;
  }

  // Add/Remove per DISK volume async lazy persist thread when RamDisk volume is
  // added or removed.
  // This should only be called when the FsDataSetImpl#volumes list is finalized.
  private void setupAsyncLazyPersistThreads() {
    for (FsVolumeImpl v: volumes.getVolumes()){
      setupAsyncLazyPersistThread(v);
    }
  }

  private void setupAsyncLazyPersistThread(final FsVolumeImpl v) {
    // Skip transient volumes
    if (v.isTransientStorage()) {
      return;
    }
    boolean ramDiskConfigured = ramDiskConfigured();
    // Add thread for DISK volume if RamDisk is configured
    if (ramDiskConfigured &&
        asyncLazyPersistService != null &&
        !asyncLazyPersistService.queryVolume(v)) {
      asyncLazyPersistService.addVolume(v);
    }

    // Remove thread for DISK volume if RamDisk is not configured
    if (!ramDiskConfigured &&
        asyncLazyPersistService != null &&
        asyncLazyPersistService.queryVolume(v)) {
      asyncLazyPersistService.removeVolume(v);
    }
  }

  private void removeOldReplica(ReplicaInfo replicaInfo,
      ReplicaInfo newReplicaInfo, final String bpid) {
    // Before deleting the files from old storage we must notify the
    // NN that the files are on the new storage. Else a blockReport from
    // the transient storage might cause the NN to think the blocks are lost.
    // Replicas must be evicted from client short-circuit caches, because the
    // storage will no longer be same, and thus will require validating
    // checksum.  This also stops a client from holding file descriptors,
    // which would prevent the OS from reclaiming the memory.
    ExtendedBlock extendedBlock =
        new ExtendedBlock(bpid, newReplicaInfo);
    datanode.getShortCircuitRegistry().processBlockInvalidation(
        ExtendedBlockId.fromExtendedBlock(extendedBlock));
    datanode.notifyNamenodeReceivedBlock(
        extendedBlock, null, newReplicaInfo.getStorageUuid(),
        newReplicaInfo.isOnTransientStorage());

    // Remove the old replicas
    if (replicaInfo.deleteBlockData() || !replicaInfo.blockDataExists()) {
      FsVolumeImpl volume = (FsVolumeImpl) replicaInfo.getVolume();
      volume.onBlockFileDeletion(bpid, replicaInfo.getBytesOnDisk());
      if (replicaInfo.deleteMetadata() || !replicaInfo.metadataExists()) {
        volume.onMetaFileDeletion(bpid, replicaInfo.getMetadataLength());
      }
    }

    // If deletion failed then the directory scanner will cleanup the blocks
    // eventually.
  }

  class LazyWriter implements Runnable {
    private volatile boolean shouldRun = true;
    final int checkpointerInterval;

    public LazyWriter(Configuration conf) {
      this.checkpointerInterval = conf.getInt(
          DFSConfigKeys.DFS_DATANODE_LAZY_WRITER_INTERVAL_SEC,
          DFSConfigKeys.DFS_DATANODE_LAZY_WRITER_INTERVAL_DEFAULT_SEC);
    }

    /**
     * Checkpoint a pending replica to persistent storage now.
     * If we fail then move the replica to the end of the queue.
     * @return true if there is more work to be done, false otherwise.
     */
    private boolean saveNextReplica() {
      RamDiskReplica block = null;
      FsVolumeReference targetReference;
      FsVolumeImpl targetVolume;
      ReplicaInfo replicaInfo;
      boolean succeeded = false;

      try {
        block = ramDiskReplicaTracker.dequeueNextReplicaToPersist();
        if (block != null) {
          try (AutoCloseableLock lock = datasetReadLock.acquire()) {
            synchronized (getBlockOpLock(block.getBlockId())) {
              replicaInfo = volumeMap.get(block.getBlockPoolId(),
                  block.getBlockId());

              // If replicaInfo is null, the block was either deleted before
              // it could be checkpointed or it is already on persistent
              // storage.
              // This can occur if a second replica on persistent storage was
              // found after the lazy write was scheduled.
              if (replicaInfo != null &&
                  replicaInfo.getVolume().isTransientStorage()) {
                // Pick a target volume to persist the block.
                targetReference = volumes.getNextVolume(
                    StorageType.DEFAULT, replicaInfo.getNumBytes());
                targetVolume = (FsVolumeImpl) targetReference.getVolume();

                ramDiskReplicaTracker.recordStartLazyPersist(
                    block.getBlockPoolId(), block.getBlockId(), targetVolume);

                if (LOG.isDebugEnabled()) {
                  LOG.debug("LazyWriter: Start persisting RamDisk block:"
                      + " block pool Id: " + block.getBlockPoolId()
                      + " block id: " + block.getBlockId()
                      + " on target volume " + targetVolume);
                }

                asyncLazyPersistService.submitLazyPersistTask(
                    block.getBlockPoolId(), block.getBlockId(),
                    replicaInfo.getGenerationStamp(), block.getCreationTime(),
                    replicaInfo, targetReference);
              }
            }
          }
        }
        succeeded = true;
      } catch(IOException ioe) {
        LOG.warn("Exception saving replica " + block, ioe);
      } finally {
        if (!succeeded && block != null) {
          LOG.warn("Failed to save replica " + block + ". re-enqueueing it.");
          onFailLazyPersist(block.getBlockPoolId(), block.getBlockId());
        }
      }
      return succeeded;
    }

    /**
     * Attempt to evict one or more transient block replicas until we
     * have at least bytesNeeded bytes free.
     */
    public void evictBlocks(long bytesNeeded) throws IOException {
      int iterations = 0;

      final long cacheCapacity = cacheManager.getCacheCapacity();

      while (iterations++ < MAX_BLOCK_EVICTIONS_PER_ITERATION &&
             (cacheCapacity - cacheManager.getCacheUsed()) < bytesNeeded) {
        RamDiskReplica replicaState = ramDiskReplicaTracker.getNextCandidateForEviction();

        if (replicaState == null) {
          break;
        }

        if (LOG.isDebugEnabled()) {
          LOG.debug("Evicting block " + replicaState);
        }

        ReplicaInfo replicaInfo, newReplicaInfo;
        final String bpid = replicaState.getBlockPoolId();

        try (AutoCloseableLock lock = datasetReadLock.acquire()) {
          synchronized (getBlockOpLock(replicaState.getBlockId())) {
            replicaInfo = getReplicaInfo(replicaState.getBlockPoolId(),
                replicaState.getBlockId());
            Preconditions.checkState(replicaInfo.getVolume()
                .isTransientStorage());
            ramDiskReplicaTracker.discardReplica(replicaState.getBlockPoolId(),
                replicaState.getBlockId(), false);

            // Move the replica from lazyPersist/ to finalized/ on
            // the target volume
            newReplicaInfo =
                replicaState.getLazyPersistVolume().activateSavedReplica(bpid,
                    replicaInfo, replicaState);

            // Update the volumeMap entry.
            volumeMap.add(bpid, newReplicaInfo);

            // Update metrics
            datanode.getMetrics().incrRamDiskBlocksEvicted();
            datanode.getMetrics().addRamDiskBlocksEvictionWindowMs(
                Time.monotonicNow() - replicaState.getCreationTime());
            if (replicaState.getNumReads() == 0) {
              datanode.getMetrics().incrRamDiskBlocksEvictedWithoutRead();
            }

            // Delete the block+meta files from RAM disk and release locked
            // memory.
            removeOldReplica(replicaInfo, newReplicaInfo, bpid);
          }
        }
      }
    }

    @Override
    public void run() {
      int numSuccessiveFailures = 0;

      while (fsRunning && shouldRun) {
        try {
          numSuccessiveFailures = saveNextReplica() ? 0 : (numSuccessiveFailures + 1);

          // Sleep if we have no more work to do or if it looks like we are not
          // making any forward progress. This is to ensure that if all persist
          // operations are failing we don't keep retrying them in a tight loop.
          if (numSuccessiveFailures >= ramDiskReplicaTracker.numReplicasNotPersisted()) {
            Thread.sleep(checkpointerInterval * 1000);
            numSuccessiveFailures = 0;
          }
        } catch (InterruptedException e) {
          LOG.info("LazyWriter was interrupted, exiting");
          break;
        } catch (Exception e) {
          LOG.warn("Ignoring exception in LazyWriter:", e);
        }
      }
    }

    public void stop() {
      shouldRun = false;
    }
  }
  
  @Override
  public void setPinning(ExtendedBlock block) throws IOException {
    if (!blockPinningEnabled) {
      return;
    }
    
    ReplicaInfo r = getBlockReplica(block);
    r.setPinning(localFS);
  }
  
  @Override
  public boolean getPinning(ExtendedBlock block) throws IOException {
    if (!blockPinningEnabled) {
      return  false;
    }
    ReplicaInfo r = getBlockReplica(block);
    return r.getPinning(localFS);
  }
  
  @Override
  public boolean isDeletingBlock(String bpid, long blockId) {
    synchronized(deletingBlock) {
      Set<Long> s = deletingBlock.get(bpid);
      return s != null ? s.contains(blockId) : false;
    }
  }
  
  public void removeDeletedBlocks(String bpid, Set<Long> blockIds) {
    synchronized (deletingBlock) {
      Set<Long> s = deletingBlock.get(bpid);
      if (s != null) {
        for (Long id : blockIds) {
          s.remove(id);
        }
      }
    }
  }
  
  private void addDeletingBlock(String bpid, Long blockId) {
    synchronized(deletingBlock) {
      Set<Long> s = deletingBlock.get(bpid);
      if (s == null) {
        s = new HashSet<Long>();
        deletingBlock.put(bpid, s);
      }
      s.add(blockId);
    }
  }

  void releaseLockedMemory(long count, boolean roundup) {
    if (roundup) {
      cacheManager.release(count);
    } else {
      cacheManager.releaseRoundDown(count);
    }
  }

  /**
   * Attempt to evict blocks from cache Manager to free the requested
   * bytes.
   *
   * @param bytesNeeded
   */
  @VisibleForTesting
  public void evictLazyPersistBlocks(long bytesNeeded) {
    try {
      ((LazyWriter) lazyWriter.getRunnable()).evictBlocks(bytesNeeded);
    } catch(IOException ioe) {
      LOG.info("Ignoring exception ", ioe);
    }
  }

  /**
   * Attempt to reserve the given amount of memory with the cache Manager.
   * @param bytesNeeded
   * @return
   */
  boolean reserveLockedMemory(long bytesNeeded) {
    if (cacheManager.reserve(bytesNeeded) > 0) {
      return true;
    }

    // Round up bytes needed to osPageSize and attempt to evict
    // one more more blocks to free up the reservation.
    bytesNeeded = cacheManager.roundUpPageSize(bytesNeeded);
    evictLazyPersistBlocks(bytesNeeded);
    return cacheManager.reserve(bytesNeeded) > 0;
  }

  @VisibleForTesting
  public void setTimer(Timer newTimer) {
    this.timer = newTimer;
  }

  void stopAllDataxceiverThreads(FsVolumeImpl volume) {
    try (AutoCloseableLock lock = datasetWriteLock.acquire()) {
      for (String blockPoolId : volumeMap.getBlockPoolList()) {
        Collection<ReplicaInfo> replicas = volumeMap.replicas(blockPoolId);
        for (ReplicaInfo replicaInfo : replicas) {
          if ((replicaInfo.getState() == ReplicaState.TEMPORARY
              || replicaInfo.getState() == ReplicaState.RBW)
              && replicaInfo.getVolume().equals(volume)) {
            ReplicaInPipeline replicaInPipeline =
                (ReplicaInPipeline) replicaInfo;
            replicaInPipeline.interruptThread();
          }
        }
      }
    }
  }
}
<|MERGE_RESOLUTION|>--- conflicted
+++ resolved
@@ -1798,29 +1798,6 @@
   }
 
   /**
-<<<<<<< HEAD
-   * Get the list of finalized blocks from in-memory blockmap for a block pool.
-   */
-  @Override
-  public List<ReplicaInfo> getFinalizedBlocksOnPersistentStorage(
-      String bpid) {
-    try (AutoCloseableLock lock = datasetWriteLock.acquire()) {
-      ArrayList<ReplicaInfo> finalized =
-          new ArrayList<ReplicaInfo>(volumeMap.size(bpid));
-      for (ReplicaInfo b : volumeMap.replicas(bpid)) {
-        if(!b.getVolume().isTransientStorage() &&
-            b.getState() == ReplicaState.FINALIZED) {
-          finalized.add(new ReplicaBuilder(ReplicaState.FINALIZED)
-              .from(b).build());
-        }
-      }
-      return finalized;
-    }
-  }
-
-  /**
-=======
->>>>>>> 7ba74bef
    * Check if a block is valid.
    *
    * @param b           The block to check.
