--- conflicted
+++ resolved
@@ -127,12 +127,8 @@
 @InterfaceAudience.Private
 class FsDatasetImpl implements FsDatasetSpi<FsVolumeImpl> {
   static final Log LOG = LogFactory.getLog(FsDatasetImpl.class);
-<<<<<<< HEAD
   final static boolean isNativeIOAvailable;
-=======
-  private final static boolean isNativeIOAvailable;
   private Timer timer;
->>>>>>> 57d0a943
   static {
     isNativeIOAvailable = NativeIO.isAvailable();
     if (Path.WINDOWS && !isNativeIOAvailable) {
@@ -488,39 +484,39 @@
     Map<String, List<ReplicaInfo>> blkToInvalidate = new HashMap<>();
     List<String> storageToRemove = new ArrayList<>();
     synchronized (this) {
-      for (int idx = 0; idx < dataStorage.getNumStorageDirs(); idx++) {
-        Storage.StorageDirectory sd = dataStorage.getStorageDir(idx);
-        final File absRoot = sd.getRoot().getAbsoluteFile();
-        if (volumesToRemove.contains(absRoot)) {
-          LOG.info("Removing " + absRoot + " from FsDataset.");
-
-          // Disable the volume from the service.
-          asyncDiskService.removeVolume(sd.getCurrentDir());
-          volumes.removeVolume(absRoot, clearFailure);
+    for (int idx = 0; idx < dataStorage.getNumStorageDirs(); idx++) {
+      Storage.StorageDirectory sd = dataStorage.getStorageDir(idx);
+      final File absRoot = sd.getRoot().getAbsoluteFile();
+      if (volumesToRemove.contains(absRoot)) {
+        LOG.info("Removing " + absRoot + " from FsDataset.");
+
+        // Disable the volume from the service.
+        asyncDiskService.removeVolume(sd.getCurrentDir());
+        volumes.removeVolume(absRoot, clearFailure);
 
           // Removed all replica information for the blocks on the volume.
           // Unlike updating the volumeMap in addVolume(), this operation does
           // not scan disks.
-          for (String bpid : volumeMap.getBlockPoolList()) {
+        for (String bpid : volumeMap.getBlockPoolList()) {
             List<ReplicaInfo> blocks = new ArrayList<>();
-            for (Iterator<ReplicaInfo> it = volumeMap.replicas(bpid).iterator();
-                 it.hasNext(); ) {
-              ReplicaInfo block = it.next();
-              final File absBasePath =
-                  new File(block.getVolume().getBasePath()).getAbsoluteFile();
-              if (absBasePath.equals(absRoot)) {
+          for (Iterator<ReplicaInfo> it = volumeMap.replicas(bpid).iterator();
+               it.hasNext(); ) {
+            ReplicaInfo block = it.next();
+            final File absBasePath =
+                new File(block.getVolume().getBasePath()).getAbsoluteFile();
+            if (absBasePath.equals(absRoot)) {
                 blocks.add(block);
-                it.remove();
-              }
+              it.remove();
             }
+          }
             blkToInvalidate.put(bpid, blocks);
-          }
+        }
 
           storageToRemove.add(sd.getStorageUuid());
-        }
-      }
-      setupAsyncLazyPersistThreads();
-    }
+      }
+    }
+    setupAsyncLazyPersistThreads();
+  }
 
     // Call this outside the lock.
     for (Map.Entry<String, List<ReplicaInfo>> entry :
@@ -1958,11 +1954,11 @@
   public void invalidate(String bpid, ReplicaInfo block) {
     // If a DFSClient has the replica in its cache of short-circuit file
     // descriptors (and the client is using ShortCircuitShm), invalidate it.
-    datanode.getShortCircuitRegistry().processBlockInvalidation(
-        new ExtendedBlockId(block.getBlockId(), bpid));
-
-    // If the block is cached, start uncaching it.
-    cacheManager.uncacheBlock(bpid, block.getBlockId());
+      datanode.getShortCircuitRegistry().processBlockInvalidation(
+          new ExtendedBlockId(block.getBlockId(), bpid));
+
+      // If the block is cached, start uncaching it.
+      cacheManager.uncacheBlock(bpid, block.getBlockId());
 
     datanode.notifyNamenodeDeletedBlock(new ExtendedBlock(bpid, block),
         block.getStorageUuid());
@@ -2535,14 +2531,14 @@
       throws IOException {
     String blockFileName = Block.BLOCK_FILE_PREFIX + newBlkId;
     FsVolumeImpl v = (FsVolumeImpl) replicaInfo.getVolume();
-    final File tmpDir = v.getBlockPoolSlice(bpid).getTmpDir();
-    final File destDir = DatanodeUtil.idToBlockDir(tmpDir, newBlkId);
-    final File dstBlockFile = new File(destDir, blockFileName);
-    final File dstMetaFile = FsDatasetUtil.getMetaFile(dstBlockFile, newGS);
-    return copyBlockFiles(replicaInfo.getMetaFile(),
-        replicaInfo.getBlockFile(),
-        dstMetaFile, dstBlockFile, true, smallBufferSize, conf);
-  }
+      final File tmpDir = v.getBlockPoolSlice(bpid).getTmpDir();
+      final File destDir = DatanodeUtil.idToBlockDir(tmpDir, newBlkId);
+      final File dstBlockFile = new File(destDir, blockFileName);
+      final File dstMetaFile = FsDatasetUtil.getMetaFile(dstBlockFile, newGS);
+      return copyBlockFiles(replicaInfo.getMetaFile(),
+          replicaInfo.getBlockFile(),
+          dstMetaFile, dstBlockFile, true, smallBufferSize, conf);
+    }
 
   @Override // FsDatasetSpi
   public synchronized long getReplicaVisibleLength(final ExtendedBlock block)
