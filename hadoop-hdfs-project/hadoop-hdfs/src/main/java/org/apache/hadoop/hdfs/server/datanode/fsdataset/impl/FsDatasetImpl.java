--- conflicted
+++ resolved
@@ -185,7 +185,6 @@
   @Override // FsDatasetSpi
   public Block getStoredBlock(String bpid, long blkid)
       throws IOException {
-<<<<<<< HEAD
     File blockfile = null;
     try (AutoCloseableLock lock = datasetReadLock.acquire()) {
       synchronized (getBlockOpLock(blkid)) {
@@ -194,14 +193,6 @@
           return null;
         }
       }
-=======
-    try (AutoCloseableLock lock = datasetLock.acquire()) {
-      ReplicaInfo r = volumeMap.get(bpid, blkid);
-      if (r == null) {
-        return null;
-      }
-      return new Block(blkid, r.getBytesOnDisk(), r.getGenerationStamp());
->>>>>>> ea0c2b8b
     }
     final File metafile = FsDatasetUtil.findMetaFile(blockfile);
     final long gs = FsDatasetUtil.parseGenerationStamp(blockfile, metafile);
@@ -237,7 +228,7 @@
       return null;
     }
     return info.getMetadataInputStream(0);
-  }
+    }
     
   final DataNode datanode;
   final DataStorage dataStorage;
@@ -782,8 +773,7 @@
     if (r == null) {
       throw new IOException("BlockId " + blockId + " is not valid.");
     }
-<<<<<<< HEAD
-    return f;
+    return r;
   }
   
   /**
@@ -808,9 +798,6 @@
       throw new IOException("Block " + b + " is not valid");
     }
     return f;
-=======
-    return r;
->>>>>>> ea0c2b8b
   }
 
   @Override // FsDatasetSpi
@@ -831,8 +818,8 @@
       return info.getDataInputStream(seekOffset);
     } else {
       throw new IOException("No data exists for block " + b);
-    }
-  }
+      }
+    }
 
   /**
    * Get the meta info of a block stored in volumeMap. To find a block,
@@ -886,22 +873,10 @@
     }
     FsVolumeReference ref = info.getVolume().obtainReference();
     try {
-      InputStream blockInStream = openAndSeek(info.getBlockFile(), blkOffset);
+        InputStream blockInStream = info.getDataInputStream(blkOffset);
       try {
-<<<<<<< HEAD
-        InputStream metaInStream =
-            openAndSeek(info.getMetaFile(), metaOffset);
+          InputStream metaInStream = info.getMetadataInputStream(metaOffset);
         return new ReplicaInputStreams(blockInStream, metaInStream, ref);
-=======
-        InputStream blockInStream = info.getDataInputStream(blkOffset);
-        try {
-          InputStream metaInStream = info.getMetadataInputStream(metaOffset);
-          return new ReplicaInputStreams(blockInStream, metaInStream, ref);
-        } catch (IOException e) {
-          IOUtils.cleanup(null, blockInStream);
-          throw e;
-        }
->>>>>>> ea0c2b8b
       } catch (IOException e) {
         IOUtils.cleanup(null, blockInStream);
         throw e;
@@ -1194,28 +1169,16 @@
               " expected length is " + expectedBlockLen);
         }
 
-<<<<<<< HEAD
         FsVolumeReference ref = replicaInfo.getVolume().obtainReference();
-        ReplicaBeingWritten replica = null;
+      ReplicaInPipeline replica = null;
         try {
-          replica = append(b.getBlockPoolId(),
-              (FinalizedReplica) replicaInfo, newGS,
+        replica = append(b.getBlockPoolId(), replicaInfo, newGS,
               b.getNumBytes());
         } catch (IOException e) {
           IOUtils.cleanup(null, ref);
           throw e;
         }
         return new ReplicaHandler(replica, ref);
-=======
-      FsVolumeReference ref = replicaInfo.getVolume().obtainReference();
-      ReplicaInPipeline replica = null;
-      try {
-        replica = append(b.getBlockPoolId(), replicaInfo, newGS,
-            b.getNumBytes());
-      } catch (IOException e) {
-        IOUtils.cleanup(null, ref);
-        throw e;
->>>>>>> ea0c2b8b
       }
     }
   }
@@ -1235,72 +1198,18 @@
   private ReplicaInPipeline append(String bpid,
       ReplicaInfo replicaInfo, long newGS, long estimateBlockLen)
       throws IOException {
-<<<<<<< HEAD
     // If the block is cached, start uncaching it.
-    cacheManager.uncacheBlock(bpid, replicaInfo.getBlockId());
-
-    // If there are any hardlinks to the block, break them.  This ensures we
-    // are not appending to a file that is part of a previous/ directory.
-    replicaInfo.breakHardLinksIfNeeded();
-
-    // construct a RBW replica with the new GS
-    File blkfile = replicaInfo.getBlockFile();
-    FsVolumeImpl v = (FsVolumeImpl) replicaInfo.getVolume();
-    long bytesReserved = estimateBlockLen - replicaInfo.getNumBytes();
-    if (v.getAvailable() < bytesReserved) {
-      throw new DiskOutOfSpaceException("Insufficient space for appending to "
-          + replicaInfo);
-    }
-    File newBlkFile = new File(v.getRbwDir(bpid), replicaInfo.getBlockName());
-    File oldmeta = replicaInfo.getMetaFile();
-    ReplicaBeingWritten newReplicaInfo = new ReplicaBeingWritten(
-        replicaInfo.getBlockId(), replicaInfo.getNumBytes(), newGS,
-        v, newBlkFile.getParentFile(), Thread.currentThread(), bytesReserved);
-    File newmeta = newReplicaInfo.getMetaFile();
-
-    // rename meta file to rbw directory
-    if (LOG.isDebugEnabled()) {
-      LOG.debug("Renaming " + oldmeta + " to " + newmeta);
-    }
-    try {
-      NativeIO.renameTo(oldmeta, newmeta);
-    } catch (IOException e) {
-      throw new IOException("Block " + replicaInfo + " reopen failed. " +
-          " Unable to move meta file  " + oldmeta +
-          " to rbw dir " + newmeta, e);
-    }
-
-    // rename block file to rbw directory
-    if (LOG.isDebugEnabled()) {
-      LOG.debug("Renaming " + blkfile + " to " + newBlkFile
-          + ", file length=" + blkfile.length());
-    }
-    try {
-      NativeIO.renameTo(blkfile, newBlkFile);
-    } catch (IOException e) {
-      try {
-        NativeIO.renameTo(newmeta, oldmeta);
-      } catch (IOException ex) {
-        LOG.warn("Cannot move meta file " + newmeta +
-            "back to the finalized directory " + oldmeta, ex);
-      }
-      throw new IOException("Block " + replicaInfo + " reopen failed. " +
-          " Unable to move block file " + blkfile +
-          " to rbw dir " + newBlkFile, e);
-=======
-    try (AutoCloseableLock lock = datasetLock.acquire()) {
-      // If the block is cached, start uncaching it.
       if (replicaInfo.getState() != ReplicaState.FINALIZED) {
         throw new IOException("Only a Finalized replica can be appended to; "
             + "Replica with blk id " + replicaInfo.getBlockId() + " has state "
             + replicaInfo.getState());
       }
       // If the block is cached, start uncaching it.
-      cacheManager.uncacheBlock(bpid, replicaInfo.getBlockId());
+    cacheManager.uncacheBlock(bpid, replicaInfo.getBlockId());
 
       // If there are any hardlinks to the block, break them.  This ensures
       // we are not appending to a file that is part of a previous/ directory.
-      replicaInfo.breakHardLinksIfNeeded();
+    replicaInfo.breakHardLinksIfNeeded();
 
       FsVolumeImpl v = (FsVolumeImpl)replicaInfo.getVolume();
       ReplicaInPipeline rip = v.append(bpid, replicaInfo,
@@ -1309,17 +1218,10 @@
         throw new IOException("Append on block " + replicaInfo.getBlockId() +
             " returned a replica of state " + rip.getReplicaInfo().getState()
             + "; expected RBW");
-      }
-      // Replace finalized replica by a RBW replica in replicas map
+    }
+    // Replace finalized replica by a RBW replica in replicas map
       volumeMap.add(bpid, rip.getReplicaInfo());
       return rip;
->>>>>>> ea0c2b8b
-    }
-
-    // Replace finalized replica by a RBW replica in replicas map
-    volumeMap.add(bpid, newReplicaInfo);
-    v.reserveSpaceForReplica(bytesReserved);
-    return newReplicaInfo;
   }
 
   @SuppressWarnings("serial")
@@ -1390,39 +1292,23 @@
 
     while (true) {
       try {
-<<<<<<< HEAD
         try (AutoCloseableLock lock = datasetReadLock.acquire()) {
           synchronized (getBlockOpLock(b.getBlockId())) {
             ReplicaInfo replicaInfo = recoverCheck(b, newGS, expectedBlockLen);
-
             FsVolumeReference ref = replicaInfo.getVolume().obtainReference();
-            ReplicaBeingWritten replica;
+          ReplicaInPipeline replica;
             try {
               // change the replica's state/gs etc.
               if (replicaInfo.getState() == ReplicaState.FINALIZED) {
-                replica = append(b.getBlockPoolId(), (FinalizedReplica) replicaInfo,
+              replica = append(b.getBlockPoolId(), replicaInfo,
                                  newGS, b.getNumBytes());
               } else { //RBW
-                bumpReplicaGS(replicaInfo, newGS);
-                replica = (ReplicaBeingWritten) replicaInfo;
+              replicaInfo.bumpReplicaGS(newGS);
+              replica = (ReplicaInPipeline) replicaInfo;
               }
             } catch (IOException e) {
               IOUtils.cleanup(null, ref);
               throw e;
-=======
-        try (AutoCloseableLock lock = datasetLock.acquire()) {
-          ReplicaInfo replicaInfo = recoverCheck(b, newGS, expectedBlockLen);
-          FsVolumeReference ref = replicaInfo.getVolume().obtainReference();
-          ReplicaInPipeline replica;
-          try {
-            // change the replica's state/gs etc.
-            if (replicaInfo.getState() == ReplicaState.FINALIZED) {
-              replica = append(b.getBlockPoolId(), replicaInfo,
-                               newGS, b.getNumBytes());
-            } else { //RBW
-              replicaInfo.bumpReplicaGS(newGS);
-              replica = (ReplicaInPipeline) replicaInfo;
->>>>>>> ea0c2b8b
             }
             return new ReplicaHandler(replica, ref);
           }
@@ -1440,28 +1326,17 @@
     LOG.info("Recover failed close " + b);
     while (true) {
       try {
-<<<<<<< HEAD
         try (AutoCloseableLock lock = datasetReadLock.acquire()) {
           synchronized (getBlockOpLock(b.getBlockId())) {
             // check replica's state
             ReplicaInfo replicaInfo = recoverCheck(b, newGS, expectedBlockLen);
             // bump the replica's GS
-            bumpReplicaGS(replicaInfo, newGS);
+          replicaInfo.bumpReplicaGS(newGS);
             // finalize the replica if RBW
             if (replicaInfo.getState() == ReplicaState.RBW) {
               finalizeReplica(b.getBlockPoolId(), replicaInfo);
             }
             return replicaInfo;
-=======
-        try (AutoCloseableLock lock = datasetLock.acquire()) {
-          // check replica's state
-          ReplicaInfo replicaInfo = recoverCheck(b, newGS, expectedBlockLen);
-          // bump the replica's GS
-          replicaInfo.bumpReplicaGS(newGS);
-          // finalize the replica if RBW
-          if (replicaInfo.getState() == ReplicaState.RBW) {
-            finalizeReplica(b.getBlockPoolId(), replicaInfo);
->>>>>>> ea0c2b8b
           }
         }
       } catch (MustStopExistingWriter e) {
@@ -1518,38 +1393,22 @@
           datanode.getMetrics().incrRamDiskBlocksWriteFallback();
         }
 
-<<<<<<< HEAD
-        File f;
+      ReplicaInPipeline newReplicaInfo;
         try {
-          f = v.createRbwFile(b.getBlockPoolId(), b.getLocalBlock());
-        } catch (IOException e) {
-          IOUtils.cleanup(null, ref);
-          throw e;
-        }
-
-        ReplicaBeingWritten newReplicaInfo =
-            new ReplicaBeingWritten(b.getBlockId(),
-            b.getGenerationStamp(), v, f.getParentFile(), b.getNumBytes());
-        volumeMap.add(b.getBlockPoolId(), newReplicaInfo);
-        return new ReplicaHandler(newReplicaInfo, ref);
-      }
-=======
-      ReplicaInPipeline newReplicaInfo;
-      try {
         newReplicaInfo = v.createRbw(b);
         if (newReplicaInfo.getReplicaInfo().getState() != ReplicaState.RBW) {
           throw new IOException("CreateRBW returned a replica of state "
               + newReplicaInfo.getReplicaInfo().getState()
               + " for block " + b.getBlockId());
         }
-      } catch (IOException e) {
-        IOUtils.cleanup(null, ref);
-        throw e;
-      }
+        } catch (IOException e) {
+          IOUtils.cleanup(null, ref);
+          throw e;
+        }
 
       volumeMap.add(b.getBlockPoolId(), newReplicaInfo.getReplicaInfo());
-      return new ReplicaHandler(newReplicaInfo, ref);
->>>>>>> ea0c2b8b
+        return new ReplicaHandler(newReplicaInfo, ref);
+      }
     }
   }
 
@@ -1561,34 +1420,19 @@
 
     while (true) {
       try {
-<<<<<<< HEAD
         try (AutoCloseableLock lock = datasetReadLock.acquire()) {
           synchronized (getBlockOpLock(b.getBlockId())) {
-            ReplicaInfo replicaInfo = getReplicaInfo(b.getBlockPoolId(), b.getBlockId());
-            
+          ReplicaInfo replicaInfo =
+              getReplicaInfo(b.getBlockPoolId(), b.getBlockId());
             // check the replica's state
             if (replicaInfo.getState() != ReplicaState.RBW) {
               throw new ReplicaNotFoundException(
                   ReplicaNotFoundException.NON_RBW_REPLICA + replicaInfo);
             }
-            ReplicaBeingWritten rbw = (ReplicaBeingWritten)replicaInfo;
+          ReplicaInPipeline rbw = (ReplicaInPipeline)replicaInfo;
             if (!rbw.attemptToSetWriter(null, Thread.currentThread())) {
               throw new MustStopExistingWriter(rbw);
             }
-=======
-        try (AutoCloseableLock lock = datasetLock.acquire()) {
-          ReplicaInfo replicaInfo =
-              getReplicaInfo(b.getBlockPoolId(), b.getBlockId());
-          // check the replica's state
-          if (replicaInfo.getState() != ReplicaState.RBW) {
-            throw new ReplicaNotFoundException(
-                ReplicaNotFoundException.NON_RBW_REPLICA + replicaInfo);
-          }
-          ReplicaInPipeline rbw = (ReplicaInPipeline)replicaInfo;
-          if (!rbw.attemptToSetWriter(null, Thread.currentThread())) {
-            throw new MustStopExistingWriter(rbw);
-          }
->>>>>>> ea0c2b8b
           LOG.info("At " + datanode.getDisplayName() + ", Recovering " + rbw);
             return recoverRbwImpl(rbw, b, newGS, minBytesRcvd, maxBytesRcvd);
           }
@@ -1603,7 +1447,6 @@
   private ReplicaHandler recoverRbwImpl(ReplicaInPipeline rbw,
       ExtendedBlock b, long newGS, long minBytesRcvd, long maxBytesRcvd)
       throws IOException {
-<<<<<<< HEAD
     // check generation stamp
     long replicaGenerationStamp = rbw.getGenerationStamp();
     if (replicaGenerationStamp < b.getGenerationStamp() ||
@@ -1624,65 +1467,23 @@
           minBytesRcvd + ", " + maxBytesRcvd + "].");
     }
 
-    FsVolumeReference ref = rbw.getVolume().obtainReference();
+      FsVolumeReference ref = rbw.getReplicaInfo()
+          .getVolume().obtainReference();
     try {
       // Truncate the potentially corrupt portion.
       // If the source was client and the last node in the pipeline was lost,
       // any corrupt data written after the acked length can go unnoticed.
       if (numBytes > bytesAcked) {
-        final File replicafile = rbw.getBlockFile();
-        truncateBlock(replicafile, rbw.getMetaFile(), numBytes, bytesAcked);
+          rbw.getReplicaInfo().truncateBlock(bytesAcked);
         rbw.setNumBytes(bytesAcked);
         rbw.setLastChecksumAndDataLen(bytesAcked, null);
       }
 
       // bump the replica's generation stamp to newGS
-      bumpReplicaGS(rbw, newGS);
+        rbw.getReplicaInfo().bumpReplicaGS(newGS);
     } catch (IOException e) {
       IOUtils.cleanup(null, ref);
       throw e;
-=======
-    try (AutoCloseableLock lock = datasetLock.acquire()) {
-      // check generation stamp
-      long replicaGenerationStamp = rbw.getGenerationStamp();
-      if (replicaGenerationStamp < b.getGenerationStamp() ||
-          replicaGenerationStamp > newGS) {
-        throw new ReplicaNotFoundException(
-            ReplicaNotFoundException.UNEXPECTED_GS_REPLICA + b +
-                ". Expected GS range is [" + b.getGenerationStamp() + ", " +
-                newGS + "].");
-      }
-
-      // check replica length
-      long bytesAcked = rbw.getBytesAcked();
-      long numBytes = rbw.getNumBytes();
-      if (bytesAcked < minBytesRcvd || numBytes > maxBytesRcvd) {
-        throw new ReplicaNotFoundException("Unmatched length replica " +
-            rbw + ": BytesAcked = " + bytesAcked +
-            " BytesRcvd = " + numBytes + " are not in the range of [" +
-            minBytesRcvd + ", " + maxBytesRcvd + "].");
-      }
-
-      FsVolumeReference ref = rbw.getReplicaInfo()
-          .getVolume().obtainReference();
-      try {
-        // Truncate the potentially corrupt portion.
-        // If the source was client and the last node in the pipeline was lost,
-        // any corrupt data written after the acked length can go unnoticed.
-        if (numBytes > bytesAcked) {
-          rbw.getReplicaInfo().truncateBlock(bytesAcked);
-          rbw.setNumBytes(bytesAcked);
-          rbw.setLastChecksumAndDataLen(bytesAcked, null);
-        }
-
-        // bump the replica's generation stamp to newGS
-        rbw.getReplicaInfo().bumpReplicaGS(newGS);
-      } catch (IOException e) {
-        IOUtils.cleanup(null, ref);
-        throw e;
-      }
-      return new ReplicaHandler(rbw, ref);
->>>>>>> ea0c2b8b
     }
     return new ReplicaHandler(rbw, ref);
   }
@@ -1690,7 +1491,6 @@
   @Override // FsDatasetSpi
   public ReplicaInPipeline convertTemporaryToRbw(
       final ExtendedBlock b) throws IOException {
-<<<<<<< HEAD
     try (AutoCloseableLock lock = datasetReadLock.acquire()) {
       final long blockId = b.getBlockId();
       synchronized (getBlockOpLock(blockId)) {
@@ -1699,20 +1499,8 @@
         LOG.info("Convert " + b + " from Temporary to RBW, visible length="
             + visible);
 
-        final ReplicaInPipeline temp;
-
-=======
-
-    try (AutoCloseableLock lock = datasetLock.acquire()) {
-      final long blockId = b.getBlockId();
-      final long expectedGs = b.getGenerationStamp();
-      final long visible = b.getNumBytes();
-      LOG.info("Convert " + b + " from Temporary to RBW, visible length="
-          + visible);
-
       final ReplicaInfo temp;
       {
->>>>>>> ea0c2b8b
         // get replica
         final ReplicaInfo r = volumeMap.get(b.getBlockPoolId(), blockId);
         if (r == null) {
@@ -1724,9 +1512,8 @@
           throw new ReplicaAlreadyExistsException(
               "r.getState() != ReplicaState.TEMPORARY, r=" + r);
         }
-<<<<<<< HEAD
-        temp = (ReplicaInPipeline) r;
-
+        temp = r;
+      }
         // check generation stamp
         if (temp.getGenerationStamp() != expectedGs) {
           throw new ReplicaAlreadyExistsException(
@@ -1737,16 +1524,6 @@
         // TODO: check writer?
         // set writer to the current thread
         // temp.setWriter(Thread.currentThread());
-=======
-        temp = r;
-      }
-      // check generation stamp
-      if (temp.getGenerationStamp() != expectedGs) {
-        throw new ReplicaAlreadyExistsException(
-            "temp.getGenerationStamp() != expectedGs = " + expectedGs
-                + ", temp=" + temp);
-      }
->>>>>>> ea0c2b8b
 
         // check length
         final long numBytes = temp.getNumBytes();
@@ -1760,22 +1537,6 @@
           throw new IOException("r.getVolume() = null, temp=" + temp);
         }
 
-        // move block files to the rbw directory
-        BlockPoolSlice bpslice = v.getBlockPoolSlice(b.getBlockPoolId());
-        final File dest = moveBlockFiles(b.getLocalBlock(), temp.getBlockFile(),
-            bpslice.getRbwDir());
-        // create RBW
-        final ReplicaBeingWritten rbw = new ReplicaBeingWritten(
-            blockId, numBytes, expectedGs,
-            v, dest.getParentFile(), Thread.currentThread(), 0);
-        rbw.setBytesAcked(visible);
-        // overwrite the RBW in the volume map
-        volumeMap.add(b.getBlockPoolId(), rbw);
-        return rbw;
-      }
-<<<<<<< HEAD
-=======
-
       final ReplicaInPipeline rbw = v.convertTemporaryToRbw(b, temp);
 
       if(rbw.getState() != ReplicaState.RBW) {
@@ -1783,10 +1544,10 @@
             + " obtained " + rbw.getState() + " for converting block "
             + b.getBlockId());
       }
-      // overwrite the RBW in the volume map
+        // overwrite the RBW in the volume map
       volumeMap.add(b.getBlockPoolId(), rbw.getReplicaInfo());
-      return rbw;
->>>>>>> ea0c2b8b
+        return rbw;
+      }
     }
   }
 
@@ -1801,7 +1562,6 @@
         synchronized (getBlockOpLock(b.getBlockId())) {
           ReplicaInfo currentReplicaInfo =
             volumeMap.get(b.getBlockPoolId(), b.getBlockId());
-<<<<<<< HEAD
           if (currentReplicaInfo == lastFoundReplicaInfo) {
             if (lastFoundReplicaInfo != null) {
               invalidate(b.getBlockPoolId(), new Block[] { lastFoundReplicaInfo });
@@ -1809,53 +1569,25 @@
             FsVolumeReference ref =
                 volumes.getNextVolume(storageType, b.getNumBytes());
             FsVolumeImpl v = (FsVolumeImpl) ref.getVolume();
-            // create a temporary file to hold block in the designated volume
-            File f;
+          ReplicaInPipeline newReplicaInfo;
             try {
-              f = v.createTmpFile(b.getBlockPoolId(), b.getLocalBlock());
+            newReplicaInfo = v.createTemporary(b);
             } catch (IOException e) {
               IOUtils.cleanup(null, ref);
               throw e;
             }
-            ReplicaInPipeline newReplicaInfo =
-                new ReplicaInPipeline(b.getBlockId(), b.getGenerationStamp(), v,
-                    f.getParentFile(), b.getLocalBlock().getNumBytes());
-            volumeMap.add(b.getBlockPoolId(), newReplicaInfo);
+
+          volumeMap.add(b.getBlockPoolId(), newReplicaInfo.getReplicaInfo());
             return new ReplicaHandler(newReplicaInfo, ref);
           } else {
-            if (!(currentReplicaInfo.getGenerationStamp() < b
-                .getGenerationStamp() && currentReplicaInfo instanceof ReplicaInPipeline)) {
+          if (!(currentReplicaInfo.getGenerationStamp() < b.getGenerationStamp()
+                && (currentReplicaInfo.getState() == ReplicaState.TEMPORARY
+                    || currentReplicaInfo.getState() == ReplicaState.RBW))) {
               throw new ReplicaAlreadyExistsException("Block " + b
                   + " already exists in state " + currentReplicaInfo.getState()
                   + " and thus cannot be created.");
             }
             lastFoundReplicaInfo = currentReplicaInfo;
-=======
-        if (currentReplicaInfo == lastFoundReplicaInfo) {
-          if (lastFoundReplicaInfo != null) {
-            invalidate(b.getBlockPoolId(), new Block[] { lastFoundReplicaInfo });
-          }
-          FsVolumeReference ref =
-              volumes.getNextVolume(storageType, b.getNumBytes());
-          FsVolumeImpl v = (FsVolumeImpl) ref.getVolume();
-          ReplicaInPipeline newReplicaInfo;
-          try {
-            newReplicaInfo = v.createTemporary(b);
-          } catch (IOException e) {
-            IOUtils.cleanup(null, ref);
-            throw e;
-          }
-
-          volumeMap.add(b.getBlockPoolId(), newReplicaInfo.getReplicaInfo());
-          return new ReplicaHandler(newReplicaInfo, ref);
-        } else {
-          if (!(currentReplicaInfo.getGenerationStamp() < b.getGenerationStamp()
-                && (currentReplicaInfo.getState() == ReplicaState.TEMPORARY
-                    || currentReplicaInfo.getState() == ReplicaState.RBW))) {
-            throw new ReplicaAlreadyExistsException("Block " + b
-                + " already exists in state " + currentReplicaInfo.getState()
-                + " and thus cannot be created.");
->>>>>>> ea0c2b8b
           }
         }
       }
@@ -1920,30 +1652,22 @@
         finalizeReplica(b.getBlockPoolId(), replicaInfo);
       }
     }
-  }
-
-<<<<<<< HEAD
-  private FinalizedReplica finalizeReplica(String bpid,
+
+  private ReplicaInfo finalizeReplica(String bpid,
       ReplicaInfo replicaInfo) throws IOException {
-    FinalizedReplica newReplicaInfo = null;
+      ReplicaInfo newReplicaInfo = null;
     if (replicaInfo.getState() == ReplicaState.RUR &&
-        ((ReplicaUnderRecovery) replicaInfo).getOriginalReplica().getState()
-            == ReplicaState.FINALIZED) {
-      newReplicaInfo = (FinalizedReplica)
-          ((ReplicaUnderRecovery) replicaInfo).getOriginalReplica();
+          replicaInfo.getOriginalReplica().getState()
+          == ReplicaState.FINALIZED) {
+        newReplicaInfo = replicaInfo.getOriginalReplica();
     } else {
-      FsVolumeImpl v = (FsVolumeImpl) replicaInfo.getVolume();
-      File f = replicaInfo.getBlockFile();
+        FsVolumeImpl v = (FsVolumeImpl)replicaInfo.getVolume();
       if (v == null) {
-        throw new IOException("No volume for temporary file " + f +
-            " for block " + replicaInfo);
-      }
-
-      File dest = v.addFinalizedBlock(
-          bpid, replicaInfo, f, replicaInfo.getBytesReserved());
-      newReplicaInfo =
-          new FinalizedReplica(replicaInfo, v, dest.getParentFile());
-
+          throw new IOException("No volume for block " + replicaInfo);
+      }
+
+        newReplicaInfo = v.addFinalizedBlock(
+            bpid, replicaInfo, replicaInfo, replicaInfo.getBytesReserved());
       if (v.isTransientStorage()) {
         releaseLockedMemory(
             replicaInfo.getOriginalBytesReserved()
@@ -1953,41 +1677,10 @@
             bpid, replicaInfo.getBlockId(), v, replicaInfo.getNumBytes());
         datanode.getMetrics().addRamDiskBytesWrite(replicaInfo.getNumBytes());
       }
-=======
-  private ReplicaInfo finalizeReplica(String bpid,
-      ReplicaInfo replicaInfo) throws IOException {
-    try (AutoCloseableLock lock = datasetLock.acquire()) {
-      ReplicaInfo newReplicaInfo = null;
-      if (replicaInfo.getState() == ReplicaState.RUR &&
-          replicaInfo.getOriginalReplica().getState()
-          == ReplicaState.FINALIZED) {
-        newReplicaInfo = replicaInfo.getOriginalReplica();
-      } else {
-        FsVolumeImpl v = (FsVolumeImpl)replicaInfo.getVolume();
-        if (v == null) {
-          throw new IOException("No volume for block " + replicaInfo);
-        }
-
-        newReplicaInfo = v.addFinalizedBlock(
-            bpid, replicaInfo, replicaInfo, replicaInfo.getBytesReserved());
-        if (v.isTransientStorage()) {
-          releaseLockedMemory(
-              replicaInfo.getOriginalBytesReserved()
-                  - replicaInfo.getNumBytes(),
-              false);
-          ramDiskReplicaTracker.addReplica(
-              bpid, replicaInfo.getBlockId(), v, replicaInfo.getNumBytes());
-          datanode.getMetrics().addRamDiskBytesWrite(replicaInfo.getNumBytes());
-        }
-      }
+    }
       assert newReplicaInfo.getState() == ReplicaState.FINALIZED
           : "Replica should be finalized";
-      volumeMap.add(bpid, newReplicaInfo);
-      return newReplicaInfo;
->>>>>>> ea0c2b8b
-    }
     volumeMap.add(bpid, newReplicaInfo);
-
     return newReplicaInfo;
   }
 
@@ -2000,35 +1693,19 @@
       synchronized (getBlockOpLock(b.getBlockId())) {
         ReplicaInfo replicaInfo = volumeMap.get(b.getBlockPoolId(),
           b.getLocalBlock());
-<<<<<<< HEAD
-        if (replicaInfo != null
-            && replicaInfo.getState() == ReplicaState.TEMPORARY) {
+      if (replicaInfo != null &&
+          replicaInfo.getState() == ReplicaState.TEMPORARY) {
           // remove from volumeMap
           volumeMap.remove(b.getBlockPoolId(), b.getLocalBlock());
 
           // delete the on-disk temp file
-          if (delBlockFromDisk(replicaInfo.getBlockFile(),
-              replicaInfo.getMetaFile(), b.getLocalBlock())) {
+        if (delBlockFromDisk(replicaInfo)) {
             LOG.warn("Block " + b + " unfinalized and removed. ");
           }
           if (replicaInfo.getVolume().isTransientStorage()) {
             ramDiskReplicaTracker.discardReplica(b.getBlockPoolId(),
                 b.getBlockId(), true);
           }
-=======
-      if (replicaInfo != null &&
-          replicaInfo.getState() == ReplicaState.TEMPORARY) {
-        // remove from volumeMap
-        volumeMap.remove(b.getBlockPoolId(), b.getLocalBlock());
-
-        // delete the on-disk temp file
-        if (delBlockFromDisk(replicaInfo)) {
-          LOG.warn("Block " + b + " unfinalized and removed. ");
-        }
-        if (replicaInfo.getVolume().isTransientStorage()) {
-          ramDiskReplicaTracker.discardReplica(b.getBlockPoolId(),
-              b.getBlockId(), true);
->>>>>>> ea0c2b8b
         }
       }
     }
@@ -2085,19 +1762,19 @@
           continue;
         }
         switch(b.getState()) {
-        case FINALIZED:
-        case RBW:
-        case RWR:
-          builders.get(b.getVolume().getStorageID()).add(b);
-          break;
-        case RUR:
+          case FINALIZED:
+          case RBW:
+          case RWR:
+            builders.get(b.getVolume().getStorageID()).add(b);
+            break;
+          case RUR:
           ReplicaInfo orig = b.getOriginalReplica();
           builders.get(b.getVolume().getStorageID()).add(orig);
-          break;
-        case TEMPORARY:
-          break;
-        default:
-          assert false : "Illegal ReplicaInfo state.";
+            break;
+          case TEMPORARY:
+            break;
+          default:
+            assert false : "Illegal ReplicaInfo state.";
         }
       }
     }
@@ -2114,17 +1791,10 @@
    * Get the list of finalized blocks from in-memory blockmap for a block pool.
    */
   @Override
-<<<<<<< HEAD
-  public List<FinalizedReplica> getFinalizedBlocks(String bpid) {
+  public List<ReplicaInfo> getFinalizedBlocks(String bpid) {
     try (AutoCloseableLock lock = datasetWriteLock.acquire()) {
-      ArrayList<FinalizedReplica> finalized =
-          new ArrayList<FinalizedReplica>(volumeMap.size(bpid));
-=======
-  public List<ReplicaInfo> getFinalizedBlocks(String bpid) {
-    try (AutoCloseableLock lock = datasetLock.acquire()) {
       ArrayList<ReplicaInfo> finalized =
           new ArrayList<ReplicaInfo>(volumeMap.size(bpid));
->>>>>>> ea0c2b8b
       for (ReplicaInfo b : volumeMap.replicas(bpid)) {
         if (b.getState() == ReplicaState.FINALIZED) {
           finalized.add(new ReplicaBuilder(ReplicaState.FINALIZED)
@@ -2141,15 +1811,9 @@
   @Override
   public List<ReplicaInfo> getFinalizedBlocksOnPersistentStorage(
       String bpid) {
-<<<<<<< HEAD
     try (AutoCloseableLock lock = datasetWriteLock.acquire()) {
-      ArrayList<FinalizedReplica> finalized =
-          new ArrayList<FinalizedReplica>(volumeMap.size(bpid));
-=======
-    try (AutoCloseableLock lock = datasetLock.acquire()) {
       ArrayList<ReplicaInfo> finalized =
           new ArrayList<ReplicaInfo>(volumeMap.size(bpid));
->>>>>>> ea0c2b8b
       for (ReplicaInfo b : volumeMap.replicas(bpid)) {
         if(!b.getVolume().isTransientStorage() &&
             b.getState() == ReplicaState.FINALIZED) {
@@ -2233,18 +1897,11 @@
    */
   ReplicaInfo validateBlockFile(String bpid, long blockId) {
     //Should we check for metadata file too?
-<<<<<<< HEAD
-    final File f;
+    final ReplicaInfo r;
     try (AutoCloseableLock lock = datasetReadLock.acquire()) {
       synchronized (getBlockOpLock(blockId)) {
-        f = getFile(bpid, blockId, false);
-      }
-=======
-    final ReplicaInfo r;
-    try (AutoCloseableLock lock = datasetLock.acquire()) {
       r = volumeMap.get(bpid, blockId);
->>>>>>> ea0c2b8b
-    }
+      }
 
     if (r != null) {
       if (r.blockDataExists()) {
@@ -2289,7 +1946,6 @@
     for (int i = 0; i < invalidBlks.length; i++) {
       final ReplicaInfo removing;
       final FsVolumeImpl v;
-<<<<<<< HEAD
       try (AutoCloseableLock lock = datasetReadLock.acquire()) {
         synchronized (getBlockOpLock(invalidBlks[i].getBlockId())) {
           final ReplicaInfo info = volumeMap.get(bpid, invalidBlks[i]);
@@ -2304,48 +1960,12 @@
                 + ": GenerationStamp not matched, info=" + info);
             continue;
           }
-          f = info.getBlockFile();
           v = (FsVolumeImpl)info.getVolume();
           if (v == null) {
             errors.add("Failed to delete replica " + invalidBlks[i]
-                +  ". No volume for this replica, file=" + f);
+              +  ". No volume for replica " + info);
             continue;
           }
-          File parent = f.getParentFile();
-          if (parent == null) {
-            errors.add("Failed to delete replica " + invalidBlks[i]
-                +  ". Parent not found for file " + f);
-            continue;
-          }
-          ReplicaInfo removing = volumeMap.remove(bpid, invalidBlks[i]);
-          addDeletingBlock(bpid, removing.getBlockId());
-          if (LOG.isDebugEnabled()) {
-            LOG.debug("Block file " + removing.getBlockFile().getName()
-                + " is to be deleted");
-          }
-          if (removing instanceof ReplicaInPipelineInterface) {
-            ((ReplicaInPipelineInterface) removing).releaseAllBytesReserved();
-          }
-=======
-      try (AutoCloseableLock lock = datasetLock.acquire()) {
-        final ReplicaInfo info = volumeMap.get(bpid, invalidBlks[i]);
-        if (info == null) {
-          // It is okay if the block is not found -- it may be deleted earlier.
-          LOG.info("Failed to delete replica " + invalidBlks[i]
-              + ": ReplicaInfo not found.");
-          continue;
-        }
-        if (info.getGenerationStamp() != invalidBlks[i].getGenerationStamp()) {
-          errors.add("Failed to delete replica " + invalidBlks[i]
-              + ": GenerationStamp not matched, info=" + info);
-          continue;
-        }
-        v = (FsVolumeImpl)info.getVolume();
-        if (v == null) {
-          errors.add("Failed to delete replica " + invalidBlks[i]
-              +  ". No volume for replica " + info);
-          continue;
-        }
         try {
           File blockFile = new File(info.getBlockURI());
           if (blockFile != null && blockFile.getParentFile() == null) {
@@ -2358,14 +1978,14 @@
               + " is not backed by a local file");
         }
         removing = volumeMap.remove(bpid, invalidBlks[i]);
-        addDeletingBlock(bpid, removing.getBlockId());
-        if (LOG.isDebugEnabled()) {
+          addDeletingBlock(bpid, removing.getBlockId());
+          if (LOG.isDebugEnabled()) {
           LOG.debug("Block file " + removing.getBlockURI()
-              + " is to be deleted");
-        }
+                + " is to be deleted");
+          }
         if (removing instanceof ReplicaInPipeline) {
           ((ReplicaInPipeline) removing).releaseAllBytesReserved();
->>>>>>> ea0c2b8b
+          }
         }
       }
 
@@ -2481,18 +2101,11 @@
             cacheManager.numBlocksFailedToCache.incrementAndGet();
           }
         }
-        blockFileName = info.getBlockFile().getAbsolutePath();
+      blockFileName = info.getBlockURI().toString();
         length = info.getVisibleLength();
         genstamp = info.getGenerationStamp();
         volumeExecutor = volume.getCacheExecutor();
       }
-<<<<<<< HEAD
-=======
-      blockFileName = info.getBlockURI().toString();
-      length = info.getVisibleLength();
-      genstamp = info.getGenerationStamp();
-      volumeExecutor = volume.getCacheExecutor();
->>>>>>> ea0c2b8b
     }
     cacheManager.cacheBlock(blockId, bpid, 
         blockFileName, length, genstamp, volumeExecutor);
@@ -2521,32 +2134,10 @@
   public boolean contains(final ExtendedBlock block) {
     try (AutoCloseableLock lock = datasetReadLock.acquire()) {
       final long blockId = block.getLocalBlock().getBlockId();
-<<<<<<< HEAD
-      synchronized (getBlockOpLock(blockId)) {
-        return getFile(block.getBlockPoolId(), blockId, false) != null;
-      }
-    }
-  }
-
-  /**
-   * Turn the block identifier into a filename
-   * @param bpid Block pool Id
-   * @param blockId a block's id
-   * @return on disk data file path; null if the replica does not exist
-   */
-  File getFile(final String bpid, final long blockId, boolean touch) {
-    ReplicaInfo info = volumeMap.get(bpid, blockId);
-    if (info != null) {
-      if (touch && info.getVolume().isTransientStorage()) {
-        ramDiskReplicaTracker.touch(bpid, blockId);
-        datanode.getMetrics().incrRamDiskBlocksReadHits();
-      }
-      return info.getBlockFile();
-=======
       final String bpid = block.getBlockPoolId();
       final ReplicaInfo r = volumeMap.get(bpid, blockId);
       return (r != null && r.blockDataExists());
->>>>>>> ea0c2b8b
+      }
     }
   }
 
@@ -2678,7 +2269,7 @@
             }
             return;
           }
-          if (!memBlockInfo.getBlockFile().exists()) {
+        if (!memBlockInfo.blockDataExists()) {
             // Block is in memory and not on the disk
             // Remove the block from volumeMap
             volumeMap.remove(bpid, blockId);
@@ -2696,21 +2287,19 @@
           }
           return;
         }
-<<<<<<< HEAD
         /*
          * Block file exists on the disk
          */
         if (memBlockInfo == null) {
           // Block is missing in memory - add the block to volumeMap
-          ReplicaInfo diskBlockInfo = new FinalizedReplica(blockId, 
-              diskFile.length(), diskGS, vol, diskFile.getParentFile());
+        ReplicaInfo diskBlockInfo = new ReplicaBuilder(ReplicaState.FINALIZED)
+            .setBlockId(blockId)
+            .setLength(diskFile.length())
+            .setGenerationStamp(diskGS)
+            .setFsVolume(vol)
+            .setDirectoryToUse(diskFile.getParentFile())
+            .build();
           volumeMap.add(bpid, diskBlockInfo);
-=======
-        if (!memBlockInfo.blockDataExists()) {
-          // Block is in memory and not on the disk
-          // Remove the block from volumeMap
-          volumeMap.remove(bpid, blockId);
->>>>>>> ea0c2b8b
           if (vol.isTransientStorage()) {
             long lockedBytesReserved =
                 cacheManager.reserve(diskBlockInfo.getNumBytes()) > 0 ?
@@ -2721,26 +2310,31 @@
           LOG.warn("Added missing block to memory " + diskBlockInfo);
           return;
         }
-<<<<<<< HEAD
         /*
          * Block exists in volumeMap and the block file exists on the disk
          */
         // Compare block files
-        File memFile = memBlockInfo.getBlockFile();
-        if (memFile.exists()) {
-          if (memFile.compareTo(diskFile) != 0) {
+      if (memBlockInfo.blockDataExists()) {
+        if (memBlockInfo.getBlockURI().compareTo(diskFile.toURI()) != 0) {
             if (diskMetaFile.exists()) {
-              if (memBlockInfo.getMetaFile().exists()) {
+            if (memBlockInfo.metadataExists()) {
                 // We have two sets of block+meta files. Decide which one to
                 // keep.
-                ReplicaInfo diskBlockInfo = new FinalizedReplica(
-                    blockId, diskFile.length(), diskGS, vol, diskFile.getParentFile());
-                ((FsVolumeImpl) vol).getBlockPoolSlice(bpid).resolveDuplicateReplicas(
-                    memBlockInfo, diskBlockInfo, volumeMap);
+              ReplicaInfo diskBlockInfo =
+                  new ReplicaBuilder(ReplicaState.FINALIZED)
+                    .setBlockId(blockId)
+                    .setLength(diskFile.length())
+                    .setGenerationStamp(diskGS)
+                    .setFsVolume(vol)
+                    .setDirectoryToUse(diskFile.getParentFile())
+                    .build();
+              ((FsVolumeImpl) vol).getBlockPoolSlice(bpid)
+                  .resolveDuplicateReplicas(
+                      memBlockInfo, diskBlockInfo, volumeMap);
               }
             } else {
               if (!diskFile.delete()) {
-                LOG.warn("Failed to delete " + diskFile + ". Will retry on next scan");
+              LOG.warn("Failed to delete " + diskFile);
               }
             }
           }
@@ -2749,12 +2343,12 @@
           // Update the block with the file found on the disk. Since the block
           // file and metadata file are found as a pair on the disk, update
           // the block based on the metadata file found on the disk
-          LOG.warn("Block file in volumeMap "
-              + memFile.getAbsolutePath()
+        LOG.warn("Block file in replica "
+            + memBlockInfo.getBlockURI()
               + " does not exist. Updating it to the file found during scan "
               + diskFile.getAbsolutePath());
-          memBlockInfo.setDir(diskFile.getParentFile());
-          memFile = diskFile;
+        memBlockInfo.updateWithReplica(
+            StorageLocation.parse(diskFile.toString()));
 
           LOG.warn("Updating generation stamp for block " + blockId
               + " from " + memBlockInfo.getGenerationStamp() + " to " + diskGS);
@@ -2776,95 +2370,8 @@
             // Metadata file corresponding to block in memory is missing
             // If metadata file found during the scan is on the same directory
             // as the block file, then use the generation stamp from it
-=======
-        return;
-      }
-      /*
-       * Block file exists on the disk
-       */
-      if (memBlockInfo == null) {
-        // Block is missing in memory - add the block to volumeMap
-        ReplicaInfo diskBlockInfo = new ReplicaBuilder(ReplicaState.FINALIZED)
-            .setBlockId(blockId)
-            .setLength(diskFile.length())
-            .setGenerationStamp(diskGS)
-            .setFsVolume(vol)
-            .setDirectoryToUse(diskFile.getParentFile())
-            .build();
-        volumeMap.add(bpid, diskBlockInfo);
-        if (vol.isTransientStorage()) {
-          long lockedBytesReserved =
-              cacheManager.reserve(diskBlockInfo.getNumBytes()) > 0 ?
-                  diskBlockInfo.getNumBytes() : 0;
-          ramDiskReplicaTracker.addReplica(
-              bpid, blockId, (FsVolumeImpl) vol, lockedBytesReserved);
-        }
-        LOG.warn("Added missing block to memory " + diskBlockInfo);
-        return;
-      }
-      /*
-       * Block exists in volumeMap and the block file exists on the disk
-       */
-      // Compare block files
-      if (memBlockInfo.blockDataExists()) {
-        if (memBlockInfo.getBlockURI().compareTo(diskFile.toURI()) != 0) {
-          if (diskMetaFile.exists()) {
-            if (memBlockInfo.metadataExists()) {
-              // We have two sets of block+meta files. Decide which one to
-              // keep.
-              ReplicaInfo diskBlockInfo =
-                  new ReplicaBuilder(ReplicaState.FINALIZED)
-                    .setBlockId(blockId)
-                    .setLength(diskFile.length())
-                    .setGenerationStamp(diskGS)
-                    .setFsVolume(vol)
-                    .setDirectoryToUse(diskFile.getParentFile())
-                    .build();
-              ((FsVolumeImpl) vol).getBlockPoolSlice(bpid)
-                  .resolveDuplicateReplicas(
-                      memBlockInfo, diskBlockInfo, volumeMap);
-            }
-          } else {
-            if (!diskFile.delete()) {
-              LOG.warn("Failed to delete " + diskFile);
-            }
-          }
-        }
-      } else {
-        // Block refers to a block file that does not exist.
-        // Update the block with the file found on the disk. Since the block
-        // file and metadata file are found as a pair on the disk, update
-        // the block based on the metadata file found on the disk
-        LOG.warn("Block file in replica "
-            + memBlockInfo.getBlockURI()
-            + " does not exist. Updating it to the file found during scan "
-            + diskFile.getAbsolutePath());
-        memBlockInfo.updateWithReplica(
-            StorageLocation.parse(diskFile.toString()));
-
-        LOG.warn("Updating generation stamp for block " + blockId
-            + " from " + memBlockInfo.getGenerationStamp() + " to " + diskGS);
-        memBlockInfo.setGenerationStamp(diskGS);
-      }
-
-      // Compare generation stamp
-      if (memBlockInfo.getGenerationStamp() != diskGS) {
-        File memMetaFile = FsDatasetUtil.getMetaFile(diskFile, 
-            memBlockInfo.getGenerationStamp());
-        if (memMetaFile.exists()) {
-          if (memMetaFile.compareTo(diskMetaFile) != 0) {
-            LOG.warn("Metadata file in memory "
-                + memMetaFile.getAbsolutePath()
-                + " does not match file found by scan "
-                + (diskMetaFile == null? null: diskMetaFile.getAbsolutePath()));
-          }
-        } else {
-          // Metadata file corresponding to block in memory is missing
-          // If metadata file found during the scan is on the same directory
-          // as the block file, then use the generation stamp from it
           try {
             File memFile = new File(memBlockInfo.getBlockURI());
->>>>>>> ea0c2b8b
             long gs = diskMetaFile != null && diskMetaFile.exists()
                 && diskMetaFile.getParent().equals(memFile.getParent()) ? diskGS
                 : HdfsConstants.GRANDFATHER_GENERATION_STAMP;
@@ -2873,34 +2380,22 @@
                 + " from " + memBlockInfo.getGenerationStamp() + " to " + gs);
 
             memBlockInfo.setGenerationStamp(gs);
-<<<<<<< HEAD
-=======
           } catch (IllegalArgumentException e) {
             //exception arises because the URI cannot be converted to a file
             LOG.warn("Block URI could not be resolved to a file", e);
->>>>>>> ea0c2b8b
           }
         }
-
-<<<<<<< HEAD
+      }
+
         // Compare block size
-        if (memBlockInfo.getNumBytes() != memFile.length()) {
+      if (memBlockInfo.getNumBytes() != memBlockInfo.getBlockDataLength()) {
           // Update the length based on the block file
           corruptBlock = new Block(memBlockInfo);
           LOG.warn("Updating size of block " + blockId + " from "
-              + memBlockInfo.getNumBytes() + " to " + memFile.length());
-          memBlockInfo.setNumBytes(memFile.length());
-        }
-=======
-      // Compare block size
-      if (memBlockInfo.getNumBytes() != memBlockInfo.getBlockDataLength()) {
-        // Update the length based on the block file
-        corruptBlock = new Block(memBlockInfo);
-        LOG.warn("Updating size of block " + blockId + " from "
             + memBlockInfo.getNumBytes() + " to "
             + memBlockInfo.getBlockDataLength());
         memBlockInfo.setNumBytes(memBlockInfo.getBlockDataLength());
->>>>>>> ea0c2b8b
+        }
       }
     }
 
@@ -3118,7 +2613,7 @@
 
     if (rur.getNumBytes() > newlength) {
       if(!copyOnTruncate) {
-        rur.breakHardLinksIfNeeded();
+      rur.breakHardLinksIfNeeded();
         rur.truncateBlock(newlength);
         // update RUR with the new length
         rur.setNumBytes(newlength);
@@ -3139,10 +2634,6 @@
         finalizeReplica(bpid, newReplicaInfo.getReplicaInfo());
       }
     }
-<<<<<<< HEAD
-
-=======
->>>>>>> ea0c2b8b
     // finalize the block
     return finalizeReplica(bpid, rur);
   }
@@ -3494,17 +2985,8 @@
                 asyncLazyPersistService.submitLazyPersistTask(
                     block.getBlockPoolId(), block.getBlockId(),
                     replicaInfo.getGenerationStamp(), block.getCreationTime(),
-                    replicaInfo.getMetaFile(), replicaInfo.getBlockFile(),
-                    targetReference);
+                  replicaInfo, targetReference);
               }
-<<<<<<< HEAD
-=======
-
-              asyncLazyPersistService.submitLazyPersistTask(
-                  block.getBlockPoolId(), block.getBlockId(),
-                  replicaInfo.getGenerationStamp(), block.getCreationTime(),
-                  replicaInfo, targetReference);
->>>>>>> ea0c2b8b
             }
           }
         }
@@ -3544,16 +3026,11 @@
         ReplicaInfo replicaInfo, newReplicaInfo;
         final String bpid = replicaState.getBlockPoolId();
 
-<<<<<<< HEAD
         try (AutoCloseableLock lock = datasetReadLock.acquire()) {
           synchronized (getBlockOpLock(replicaState.getBlockId())) {
             replicaInfo = getReplicaInfo(replicaState.getBlockPoolId(),
               replicaState.getBlockId());
             Preconditions.checkState(replicaInfo.getVolume().isTransientStorage());
-            blockFile = replicaInfo.getBlockFile();
-            metaFile = replicaInfo.getMetaFile();
-            blockFileUsed = blockFile.length();
-            metaFileUsed = metaFile.length();
             ramDiskReplicaTracker.discardReplica(replicaState.getBlockPoolId(),
             replicaState.getBlockId(), false);
 
@@ -3561,16 +3038,9 @@
             // the target volume
             BlockPoolSlice bpSlice =
             replicaState.getLazyPersistVolume().getBlockPoolSlice(bpid);
-            File newBlockFile = bpSlice.activateSavedReplica(
-            replicaInfo, replicaState.getSavedMetaFile(),
-            replicaState.getSavedBlockFile());
 
             newReplicaInfo =
-            new FinalizedReplica(replicaInfo.getBlockId(),
-                      replicaInfo.getBytesOnDisk(),
-                      replicaInfo.getGenerationStamp(),
-                      replicaState.getLazyPersistVolume(),
-                      newBlockFile.getParentFile());
+              bpSlice.activateSavedReplica(replicaInfo, replicaState);
 
             // Update the volumeMap entry.
             volumeMap.add(bpid, newReplicaInfo);
@@ -3585,40 +3055,8 @@
 
             // Delete the block+meta files from RAM disk and release locked
             // memory.
-            removeOldReplica(replicaInfo, newReplicaInfo, blockFile, metaFile,
-            blockFileUsed, metaFileUsed, bpid);
+          removeOldReplica(replicaInfo, newReplicaInfo, bpid);
           }
-=======
-        try (AutoCloseableLock lock = datasetLock.acquire()) {
-          replicaInfo = getReplicaInfo(replicaState.getBlockPoolId(),
-                                       replicaState.getBlockId());
-          Preconditions.checkState(replicaInfo.getVolume().isTransientStorage());
-          ramDiskReplicaTracker.discardReplica(replicaState.getBlockPoolId(),
-              replicaState.getBlockId(), false);
-
-          // Move the replica from lazyPersist/ to finalized/ on
-          // the target volume
-          BlockPoolSlice bpSlice =
-              replicaState.getLazyPersistVolume().getBlockPoolSlice(bpid);
-
-          newReplicaInfo =
-              bpSlice.activateSavedReplica(replicaInfo, replicaState);
-
-          // Update the volumeMap entry.
-          volumeMap.add(bpid, newReplicaInfo);
-
-          // Update metrics
-          datanode.getMetrics().incrRamDiskBlocksEvicted();
-          datanode.getMetrics().addRamDiskBlocksEvictionWindowMs(
-              Time.monotonicNow() - replicaState.getCreationTime());
-          if (replicaState.getNumReads() == 0) {
-            datanode.getMetrics().incrRamDiskBlocksEvictedWithoutRead();
-          }
-
-          // Delete the block+meta files from RAM disk and release locked
-          // memory.
-          removeOldReplica(replicaInfo, newReplicaInfo, bpid);
->>>>>>> ea0c2b8b
         }
       }
     }
